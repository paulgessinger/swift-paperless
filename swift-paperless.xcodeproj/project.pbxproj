// !$*UTF8*$!
{
	archiveVersion = 1;
	classes = {
	};
	objectVersion = 70;
	objects = {

/* Begin PBXBuildFile section */
		7A1C32BF2A5EAF1A00C18B44 /* Nuke in Frameworks */ = {isa = PBXBuildFile; productRef = 7A1C32BE2A5EAF1A00C18B44 /* Nuke */; };
		7A1C32C12A5EAF1A00C18B44 /* NukeExtensions in Frameworks */ = {isa = PBXBuildFile; productRef = 7A1C32C02A5EAF1A00C18B44 /* NukeExtensions */; };
		7A1C32C32A5EAF1A00C18B44 /* NukeUI in Frameworks */ = {isa = PBXBuildFile; productRef = 7A1C32C22A5EAF1A00C18B44 /* NukeUI */; };
		7A1C32C52A5EB08D00C18B44 /* NukeUI in Frameworks */ = {isa = PBXBuildFile; productRef = 7A1C32C42A5EB08D00C18B44 /* NukeUI */; };
		7A4AA8EE29BB969400D845A2 /* ShareExtension.appex in Embed Foundation Extensions */ = {isa = PBXBuildFile; fileRef = 7A4AA8E429BB969400D845A2 /* ShareExtension.appex */; platformFilter = ios; settings = {ATTRIBUTES = (RemoveHeadersOnCopy, ); }; };
		7A4AA90329BE048800D845A2 /* Flow in Frameworks */ = {isa = PBXBuildFile; productRef = 7A4AA90229BE048800D845A2 /* Flow */; };
		7A4AA91A29BE730B00D845A2 /* Semaphore in Frameworks */ = {isa = PBXBuildFile; productRef = 7A4AA91929BE730B00D845A2 /* Semaphore */; };
		7A4D58892D13568900FCB1F1 /* DataModel in Frameworks */ = {isa = PBXBuildFile; productRef = 7A4D58882D13568900FCB1F1 /* DataModel */; };
		7A4D588B2D13569500FCB1F1 /* DataModel in Frameworks */ = {isa = PBXBuildFile; productRef = 7A4D588A2D13569500FCB1F1 /* DataModel */; };
		7A4D588D2D13569A00FCB1F1 /* DataModel in Frameworks */ = {isa = PBXBuildFile; productRef = 7A4D588C2D13569A00FCB1F1 /* DataModel */; };
		7A5C138A29AA7E2F00D71F51 /* Semaphore in Frameworks */ = {isa = PBXBuildFile; productRef = 7A5C138929AA7E2F00D71F51 /* Semaphore */; };
		7A64771C2BDD50D200217C18 /* libraries.md in Resources */ = {isa = PBXBuildFile; fileRef = 7A64771B2BDD50D200217C18 /* libraries.md */; };
		7A68F0B329B4B94B00878223 /* Flow in Frameworks */ = {isa = PBXBuildFile; productRef = 7A68F0B229B4B94B00878223 /* Flow */; };
		7A6AA3452C1EDEBE007A1866 /* MarkdownUI in Frameworks */ = {isa = PBXBuildFile; productRef = 7A6AA3442C1EDEBE007A1866 /* MarkdownUI */; };
		7AAC43182CA06F8D003E6A3A /* AsyncAlgorithms in Frameworks */ = {isa = PBXBuildFile; productRef = 7AAC43172CA06F8D003E6A3A /* AsyncAlgorithms */; };
		7AAC44542CA0A37D003E6A3A /* Common in Frameworks */ = {isa = PBXBuildFile; productRef = 7AAC44532CA0A37D003E6A3A /* Common */; };
		7AAC44562CA0A38B003E6A3A /* Common in Frameworks */ = {isa = PBXBuildFile; productRef = 7AAC44552CA0A38B003E6A3A /* Common */; };
		7AAC44582CA0A391003E6A3A /* Common in Frameworks */ = {isa = PBXBuildFile; productRef = 7AAC44572CA0A391003E6A3A /* Common */; };
		7AB060D929C5BEE5004E6C63 /* AsyncAlgorithms in Frameworks */ = {isa = PBXBuildFile; productRef = 7AB060D829C5BEE5004E6C63 /* AsyncAlgorithms */; };
		7AB060DB29C62395004E6C63 /* AsyncAlgorithms in Frameworks */ = {isa = PBXBuildFile; productRef = 7AB060DA29C62395004E6C63 /* AsyncAlgorithms */; };
		7AC40CB62D134ED1003F68B1 /* Assets.xcassets in Resources */ = {isa = PBXBuildFile; fileRef = 7AC40C9A2D134ED1003F68B1 /* Assets.xcassets */; };
		7AC40CB82D134ED1003F68B1 /* PrivacyInfo.xcprivacy in Resources */ = {isa = PBXBuildFile; fileRef = 7AC40CA72D134ED1003F68B1 /* PrivacyInfo.xcprivacy */; };
		7AC40D402D134ED1003F68B1 /* Assets.xcassets in Resources */ = {isa = PBXBuildFile; fileRef = 7AC40C9A2D134ED1003F68B1 /* Assets.xcassets */; };
		7AC40D422D134ED1003F68B1 /* PrivacyInfo.xcprivacy in Resources */ = {isa = PBXBuildFile; fileRef = 7AC40CA72D134ED1003F68B1 /* PrivacyInfo.xcprivacy */; };
		7AC40DBE2D134ED1003F68B1 /* swift_paperlessApp.swift in Sources */ = {isa = PBXBuildFile; fileRef = 7AC40CA92D134ED1003F68B1 /* swift_paperlessApp.swift */; };
/* End PBXBuildFile section */

/* Begin PBXContainerItemProxy section */
		7A4AA8EC29BB969400D845A2 /* PBXContainerItemProxy */ = {
			isa = PBXContainerItemProxy;
			containerPortal = 7A5482A3299AD56C00D5061E /* Project object */;
			proxyType = 1;
			remoteGlobalIDString = 7A4AA8E329BB969400D845A2;
			remoteInfo = ShareExtension;
		};
		7A5482C7299AD56E00D5061E /* PBXContainerItemProxy */ = {
			isa = PBXContainerItemProxy;
			containerPortal = 7A5482A3299AD56C00D5061E /* Project object */;
			proxyType = 1;
			remoteGlobalIDString = 7A5482AA299AD56C00D5061E;
			remoteInfo = "swift-paperless";
		};
/* End PBXContainerItemProxy section */

/* Begin PBXCopyFilesBuildPhase section */
		7A4AA8F229BB969500D845A2 /* Embed Foundation Extensions */ = {
			isa = PBXCopyFilesBuildPhase;
			buildActionMask = 2147483647;
			dstPath = "";
			dstSubfolderSpec = 13;
			files = (
				7A4AA8EE29BB969400D845A2 /* ShareExtension.appex in Embed Foundation Extensions */,
			);
			name = "Embed Foundation Extensions";
			runOnlyForDeploymentPostprocessing = 0;
		};
/* End PBXCopyFilesBuildPhase section */

/* Begin PBXFileReference section */
		7A4AA8E429BB969400D845A2 /* ShareExtension.appex */ = {isa = PBXFileReference; explicitFileType = "wrapper.app-extension"; includeInIndex = 0; path = ShareExtension.appex; sourceTree = BUILT_PRODUCTS_DIR; };
		7A4D58862D13563B00FCB1F1 /* DataModel */ = {isa = PBXFileReference; lastKnownFileType = wrapper; path = DataModel; sourceTree = "<group>"; };
		7A5482AB299AD56C00D5061E /* swift-paperless.app */ = {isa = PBXFileReference; explicitFileType = wrapper.application; includeInIndex = 0; path = "swift-paperless.app"; sourceTree = BUILT_PRODUCTS_DIR; };
		7A5482BC299AD56E00D5061E /* swift-paperlessTests.xctest */ = {isa = PBXFileReference; explicitFileType = wrapper.cfbundle; includeInIndex = 0; path = "swift-paperlessTests.xctest"; sourceTree = BUILT_PRODUCTS_DIR; };
		7A5482C6299AD56E00D5061E /* swift-paperlessUITests.xctest */ = {isa = PBXFileReference; explicitFileType = wrapper.cfbundle; includeInIndex = 0; path = "swift-paperlessUITests.xctest"; sourceTree = BUILT_PRODUCTS_DIR; };
		7A64771B2BDD50D200217C18 /* libraries.md */ = {isa = PBXFileReference; fileEncoding = 4; lastKnownFileType = net.daringfireball.markdown; name = libraries.md; path = docs/libraries.md; sourceTree = "<group>"; };
		7AAC44512CA0A31E003E6A3A /* Common */ = {isa = PBXFileReference; lastKnownFileType = wrapper; path = Common; sourceTree = "<group>"; };
		7AC40C9A2D134ED1003F68B1 /* Assets.xcassets */ = {isa = PBXFileReference; lastKnownFileType = folder.assetcatalog; path = Assets.xcassets; sourceTree = "<group>"; };
		7AC40CA42D134ED1003F68B1 /* Info.plist */ = {isa = PBXFileReference; lastKnownFileType = text.plist.xml; path = Info.plist; sourceTree = "<group>"; };
		7AC40CA72D134ED1003F68B1 /* PrivacyInfo.xcprivacy */ = {isa = PBXFileReference; lastKnownFileType = text.xml; path = PrivacyInfo.xcprivacy; sourceTree = "<group>"; };
		7AC40CA82D134ED1003F68B1 /* swift_paperless.entitlements */ = {isa = PBXFileReference; lastKnownFileType = text.plist.entitlements; path = swift_paperless.entitlements; sourceTree = "<group>"; };
		7AC40CA92D134ED1003F68B1 /* swift_paperlessApp.swift */ = {isa = PBXFileReference; lastKnownFileType = sourcecode.swift; path = swift_paperlessApp.swift; sourceTree = "<group>"; };
/* End PBXFileReference section */

/* Begin PBXFileSystemSynchronizedBuildFileExceptionSet section */
		7A40DD982D10BEAA0033DDE5 /* PBXFileSystemSynchronizedBuildFileExceptionSet */ = {
			isa = PBXFileSystemSynchronizedBuildFileExceptionSet;
			membershipExceptions = (
				Info.plist,
			);
			target = 7A4AA8E329BB969400D845A2 /* ShareExtension */;
		};
		7AC40FA32D134EDE003F68B1 /* PBXFileSystemSynchronizedBuildFileExceptionSet */ = {
			isa = PBXFileSystemSynchronizedBuildFileExceptionSet;
			membershipExceptions = (
				Permissions.xcstrings,
			);
			target = 7A5482BB299AD56E00D5061E /* swift-paperlessTests */;
		};
		7AC40FA52D134EDE003F68B1 /* PBXFileSystemSynchronizedBuildFileExceptionSet */ = {
			isa = PBXFileSystemSynchronizedBuildFileExceptionSet;
			membershipExceptions = (
				AppSettings.swift,
				Binding.swift,
				Bundle.swift,
				DocumentationLinks.swift,
				EquatableNoop.swift,
				Gather.swift,
				Haptics.swift,
				Keychain.swift,
				Logging.swift,
				"View+alert.swift",
			);
			target = 7A5482BB299AD56E00D5061E /* swift-paperlessTests */;
		};
		7AC40FA62D134EDE003F68B1 /* PBXFileSystemSynchronizedBuildFileExceptionSet */ = {
			isa = PBXFileSystemSynchronizedBuildFileExceptionSet;
			membershipExceptions = (
				Binding.swift,
				Bundle.swift,
				"View+alert.swift",
			);
			target = 7A5482C5299AD56E00D5061E /* swift-paperlessUITests */;
		};
		7AC40FA72D134EDE003F68B1 /* PBXFileSystemSynchronizedBuildFileExceptionSet */ = {
			isa = PBXFileSystemSynchronizedBuildFileExceptionSet;
			membershipExceptions = (
				BiometricLockManager.swift,
			);
			target = 7A4AA8E329BB969400D845A2 /* ShareExtension */;
		};
		7AC40FA82D134EDE003F68B1 /* PBXFileSystemSynchronizedBuildFileExceptionSet */ = {
			isa = PBXFileSystemSynchronizedBuildFileExceptionSet;
			membershipExceptions = (
				CancelIconButton.swift,
				Error/ErrorController.swift,
				Error/ErrorDisplay.swift,
				Login/UrlError.swift,
			);
			target = 7A5482BB299AD56E00D5061E /* swift-paperlessTests */;
		};
		7AC40FA92D134EDE003F68B1 /* PBXFileSystemSynchronizedBuildFileExceptionSet */ = {
			isa = PBXFileSystemSynchronizedBuildFileExceptionSet;
			membershipExceptions = (
				DataScannerView.swift,
				Document/Detail/DocumentDetailModel.swift,
				Document/Detail/DocumentDetailView.swift,
				Document/Detail/DocumentDetailViewV1.swift,
				Document/Detail/DocumentDetailViewV3.swift,
				Document/Detail/DocumentMetadataView.swift,
				DocumentEditView.swift,
				DocumentList.swift,
				DocumentView.swift,
				InactiveView.swift,
				Login/LoginView.swift,
				Login/LoginViewModel.swift,
				Login/LoginViewV1.swift,
				Login/LoginViewV2.swift,
				Login/UrlError.swift,
				PermissionsEditView.swift,
				ReleaseNotesView.swift,
				Settings/DebugMenuView.swift,
				Settings/LibrariesView.swift,
				Settings/LogoChangeView.swift,
				Settings/PreferencesView.swift,
				Settings/PrivacyView.swift,
				Settings/SettingsView.swift,
				Tasks/TaskActivityToolbar.swift,
				Tasks/TasksView.swift,
			);
			target = 7A4AA8E329BB969400D845A2 /* ShareExtension */;
		};
		7AC40FAA2D134EDE003F68B1 /* PBXFileSystemSynchronizedBuildFileExceptionSet */ = {
			isa = PBXFileSystemSynchronizedBuildFileExceptionSet;
			membershipExceptions = (
				DeriveUrl.swift,
				Error/DocumentedError.swift,
				Error/PresentableError.swift,
				MultiPartFormDataRequest.swift,
				Repository.swift,
				TransientRepository.swift,
			);
			target = 7A5482BB299AD56E00D5061E /* swift-paperlessTests */;
		};
		7AC40FAB2D134EDE003F68B1 /* PBXFileSystemSynchronizedBuildFileExceptionSet */ = {
			isa = PBXFileSystemSynchronizedBuildFileExceptionSet;
			membershipExceptions = (
				DeriveUrl.swift,
				Error/LoginError.swift,
				"Error/LoginError+PresentableError.swift",
			);
			target = 7A4AA8E329BB969400D845A2 /* ShareExtension */;
		};
		7AC40FAD2D134EDE003F68B1 /* PBXFileSystemSynchronizedBuildFileExceptionSet */ = {
			isa = PBXFileSystemSynchronizedBuildFileExceptionSet;
			membershipExceptions = (
				DocumentMetadata.xcstrings,
				Permissions.xcstrings,
			);
			target = 7A5482C5299AD56E00D5061E /* swift-paperlessUITests */;
		};
		7AC411792D134FE7003F68B1 /* PBXFileSystemSynchronizedBuildFileExceptionSet */ = {
			isa = PBXFileSystemSynchronizedBuildFileExceptionSet;
			membershipExceptions = (
				AttachmentManager.swift,
			);
			target = 7A5482AA299AD56C00D5061E /* swift-paperless */;
		};
/* End PBXFileSystemSynchronizedBuildFileExceptionSet section */

/* Begin PBXFileSystemSynchronizedRootGroup section */
		7A40DD7A2D10BE630033DDE5 /* swift-paperlessTests */ = {isa = PBXFileSystemSynchronizedRootGroup; explicitFileTypes = {}; explicitFolders = (); path = "swift-paperlessTests"; sourceTree = "<group>"; };
		7A40DD832D10BEA10033DDE5 /* swift-paperlessUITests */ = {isa = PBXFileSystemSynchronizedRootGroup; explicitFileTypes = {}; explicitFolders = (); path = "swift-paperlessUITests"; sourceTree = "<group>"; };
		7A40DD912D10BEAA0033DDE5 /* ShareExtension */ = {isa = PBXFileSystemSynchronizedRootGroup; exceptions = (7A40DD982D10BEAA0033DDE5 /* PBXFileSystemSynchronizedBuildFileExceptionSet */, ); explicitFileTypes = {}; explicitFolders = (); path = ShareExtension; sourceTree = "<group>"; };
		7AC40DFC2D134EDE003F68B1 /* Localization */ = {isa = PBXFileSystemSynchronizedRootGroup; exceptions = (7AC40FA32D134EDE003F68B1 /* PBXFileSystemSynchronizedBuildFileExceptionSet */, 7AC40FAD2D134EDE003F68B1 /* PBXFileSystemSynchronizedBuildFileExceptionSet */, ); explicitFileTypes = {}; explicitFolders = (); path = Localization; sourceTree = "<group>"; };
		7AC40E272D134EDE003F68B1 /* Model */ = {isa = PBXFileSystemSynchronizedRootGroup; explicitFileTypes = {}; explicitFolders = (); path = Model; sourceTree = "<group>"; };
		7AC40E672D134EDE003F68B1 /* Utilities */ = {isa = PBXFileSystemSynchronizedRootGroup; exceptions = (7AC40FA52D134EDE003F68B1 /* PBXFileSystemSynchronizedBuildFileExceptionSet */, 7AC40FA62D134EDE003F68B1 /* PBXFileSystemSynchronizedBuildFileExceptionSet */, 7AC40FA72D134EDE003F68B1 /* PBXFileSystemSynchronizedBuildFileExceptionSet */, ); explicitFileTypes = {}; explicitFolders = (); path = Utilities; sourceTree = "<group>"; };
		7AC40EDE2D134EDE003F68B1 /* Views */ = {isa = PBXFileSystemSynchronizedRootGroup; exceptions = (7AC40FA82D134EDE003F68B1 /* PBXFileSystemSynchronizedBuildFileExceptionSet */, 7AC40FA92D134EDE003F68B1 /* PBXFileSystemSynchronizedBuildFileExceptionSet */, ); explicitFileTypes = {}; explicitFolders = (); path = Views; sourceTree = "<group>"; };
		7AC40F622D134EDE003F68B1 /* Preview Content */ = {isa = PBXFileSystemSynchronizedRootGroup; explicitFileTypes = {}; explicitFolders = (); path = "Preview Content"; sourceTree = "<group>"; };
		7AC40F7B2D134EDE003F68B1 /* Networking */ = {isa = PBXFileSystemSynchronizedRootGroup; exceptions = (7AC40FAA2D134EDE003F68B1 /* PBXFileSystemSynchronizedBuildFileExceptionSet */, 7AC40FAB2D134EDE003F68B1 /* PBXFileSystemSynchronizedBuildFileExceptionSet */, ); explicitFileTypes = {}; explicitFolders = (); path = Networking; sourceTree = "<group>"; };
		7AC411772D134F85003F68B1 /* Document */ = {isa = PBXFileSystemSynchronizedRootGroup; explicitFileTypes = {}; explicitFolders = (); path = Document; sourceTree = "<group>"; };
		7AC411782D134FDB003F68B1 /* ViewModel */ = {isa = PBXFileSystemSynchronizedRootGroup; exceptions = (7AC411792D134FE7003F68B1 /* PBXFileSystemSynchronizedBuildFileExceptionSet */, ); explicitFileTypes = {}; explicitFolders = (); path = ViewModel; sourceTree = "<group>"; };
/* End PBXFileSystemSynchronizedRootGroup section */

/* Begin PBXFrameworksBuildPhase section */
		7A4AA8E129BB969400D845A2 /* Frameworks */ = {
			isa = PBXFrameworksBuildPhase;
			buildActionMask = 2147483647;
			files = (
				7AAC44562CA0A38B003E6A3A /* Common in Frameworks */,
				7A4AA90329BE048800D845A2 /* Flow in Frameworks */,
				7A4D588D2D13569A00FCB1F1 /* DataModel in Frameworks */,
				7A4AA91A29BE730B00D845A2 /* Semaphore in Frameworks */,
				7A1C32C52A5EB08D00C18B44 /* NukeUI in Frameworks */,
				7AB060DB29C62395004E6C63 /* AsyncAlgorithms in Frameworks */,
			);
			runOnlyForDeploymentPostprocessing = 0;
		};
		7A5482A8299AD56C00D5061E /* Frameworks */ = {
			isa = PBXFrameworksBuildPhase;
			buildActionMask = 2147483647;
			files = (
				7A68F0B329B4B94B00878223 /* Flow in Frameworks */,
				7A6AA3452C1EDEBE007A1866 /* MarkdownUI in Frameworks */,
				7A5C138A29AA7E2F00D71F51 /* Semaphore in Frameworks */,
				7A1C32C12A5EAF1A00C18B44 /* NukeExtensions in Frameworks */,
				7A1C32BF2A5EAF1A00C18B44 /* Nuke in Frameworks */,
				7A4D58892D13568900FCB1F1 /* DataModel in Frameworks */,
				7AB060D929C5BEE5004E6C63 /* AsyncAlgorithms in Frameworks */,
				7A1C32C32A5EAF1A00C18B44 /* NukeUI in Frameworks */,
				7AAC44542CA0A37D003E6A3A /* Common in Frameworks */,
			);
			runOnlyForDeploymentPostprocessing = 0;
		};
		7A5482B9299AD56E00D5061E /* Frameworks */ = {
			isa = PBXFrameworksBuildPhase;
			buildActionMask = 2147483647;
			files = (
				7AAC43182CA06F8D003E6A3A /* AsyncAlgorithms in Frameworks */,
				7AAC44582CA0A391003E6A3A /* Common in Frameworks */,
				7A4D588B2D13569500FCB1F1 /* DataModel in Frameworks */,
			);
			runOnlyForDeploymentPostprocessing = 0;
		};
		7A5482C3299AD56E00D5061E /* Frameworks */ = {
			isa = PBXFrameworksBuildPhase;
			buildActionMask = 2147483647;
			files = (
			);
			runOnlyForDeploymentPostprocessing = 0;
		};
/* End PBXFrameworksBuildPhase section */

/* Begin PBXGroup section */
		7A4AA90129BE048800D845A2 /* Frameworks */ = {
			isa = PBXGroup;
			children = (
			);
			name = Frameworks;
			sourceTree = "<group>";
		};
		7A5482A2299AD56C00D5061E = {
			isa = PBXGroup;
			children = (
				7A4D58862D13563B00FCB1F1 /* DataModel */,
				7AAC44512CA0A31E003E6A3A /* Common */,
				7AC40CAA2D134ED1003F68B1 /* swift-paperless */,
				7A64771B2BDD50D200217C18 /* libraries.md */,
				7A40DD7A2D10BE630033DDE5 /* swift-paperlessTests */,
				7A40DD832D10BEA10033DDE5 /* swift-paperlessUITests */,
				7A40DD912D10BEAA0033DDE5 /* ShareExtension */,
				7A5482AC299AD56C00D5061E /* Products */,
				7A4AA90129BE048800D845A2 /* Frameworks */,
			);
			sourceTree = "<group>";
		};
		7A5482AC299AD56C00D5061E /* Products */ = {
			isa = PBXGroup;
			children = (
				7A5482AB299AD56C00D5061E /* swift-paperless.app */,
				7A5482BC299AD56E00D5061E /* swift-paperlessTests.xctest */,
				7A5482C6299AD56E00D5061E /* swift-paperlessUITests.xctest */,
				7A4AA8E429BB969400D845A2 /* ShareExtension.appex */,
			);
			name = Products;
			sourceTree = "<group>";
		};
		7AC40CAA2D134ED1003F68B1 /* swift-paperless */ = {
			isa = PBXGroup;
			children = (
				7AC411782D134FDB003F68B1 /* ViewModel */,
				7AC411772D134F85003F68B1 /* Document */,
				7AC40DFC2D134EDE003F68B1 /* Localization */,
				7AC40E272D134EDE003F68B1 /* Model */,
				7AC40F7B2D134EDE003F68B1 /* Networking */,
				7AC40F622D134EDE003F68B1 /* Preview Content */,
				7AC40E672D134EDE003F68B1 /* Utilities */,
				7AC40EDE2D134EDE003F68B1 /* Views */,
				7AC40C9A2D134ED1003F68B1 /* Assets.xcassets */,
				7AC40CA42D134ED1003F68B1 /* Info.plist */,
				7AC40CA72D134ED1003F68B1 /* PrivacyInfo.xcprivacy */,
				7AC40CA82D134ED1003F68B1 /* swift_paperless.entitlements */,
				7AC40CA92D134ED1003F68B1 /* swift_paperlessApp.swift */,
			);
			path = "swift-paperless";
			sourceTree = "<group>";
		};
/* End PBXGroup section */

/* Begin PBXNativeTarget section */
		7A4AA8E329BB969400D845A2 /* ShareExtension */ = {
			isa = PBXNativeTarget;
			buildConfigurationList = 7A4AA8EF29BB969500D845A2 /* Build configuration list for PBXNativeTarget "ShareExtension" */;
			buildPhases = (
				7A4AA8E029BB969400D845A2 /* Sources */,
				7A4AA8E129BB969400D845A2 /* Frameworks */,
				7A4AA8E229BB969400D845A2 /* Resources */,
			);
			buildRules = (
			);
			dependencies = (
				7A4D51702C0F97EB0066E75A /* PBXTargetDependency */,
			);
			fileSystemSynchronizedGroups = (
				7A40DD912D10BEAA0033DDE5 /* ShareExtension */,
				7AC40DFC2D134EDE003F68B1 /* Localization */,
				7AC40E272D134EDE003F68B1 /* Model */,
				7AC40E672D134EDE003F68B1 /* Utilities */,
				7AC40EDE2D134EDE003F68B1 /* Views */,
				7AC40F7B2D134EDE003F68B1 /* Networking */,
				7AC411772D134F85003F68B1 /* Document */,
				7AC411782D134FDB003F68B1 /* ViewModel */,
			);
			name = ShareExtension;
			packageProductDependencies = (
				7A4AA90229BE048800D845A2 /* Flow */,
				7A4AA91929BE730B00D845A2 /* Semaphore */,
				7AB060DA29C62395004E6C63 /* AsyncAlgorithms */,
				7A1C32C42A5EB08D00C18B44 /* NukeUI */,
				7AAC44552CA0A38B003E6A3A /* Common */,
				7A4D588C2D13569A00FCB1F1 /* DataModel */,
			);
			productName = ShareExtension;
			productReference = 7A4AA8E429BB969400D845A2 /* ShareExtension.appex */;
			productType = "com.apple.product-type.app-extension";
		};
		7A5482AA299AD56C00D5061E /* swift-paperless */ = {
			isa = PBXNativeTarget;
			buildConfigurationList = 7A5482D0299AD56E00D5061E /* Build configuration list for PBXNativeTarget "swift-paperless" */;
			buildPhases = (
				7A5482A7299AD56C00D5061E /* Sources */,
				7A5482A8299AD56C00D5061E /* Frameworks */,
				7A5482A9299AD56C00D5061E /* Resources */,
				7A4AA8F229BB969500D845A2 /* Embed Foundation Extensions */,
			);
			buildRules = (
			);
			dependencies = (
				7A4D51692C0F96ED0066E75A /* PBXTargetDependency */,
				7A4AA8ED29BB969400D845A2 /* PBXTargetDependency */,
			);
			fileSystemSynchronizedGroups = (
				7AC40DFC2D134EDE003F68B1 /* Localization */,
				7AC40E272D134EDE003F68B1 /* Model */,
				7AC40E672D134EDE003F68B1 /* Utilities */,
				7AC40EDE2D134EDE003F68B1 /* Views */,
				7AC40F622D134EDE003F68B1 /* Preview Content */,
				7AC40F7B2D134EDE003F68B1 /* Networking */,
				7AC411772D134F85003F68B1 /* Document */,
				7AC411782D134FDB003F68B1 /* ViewModel */,
			);
			name = "swift-paperless";
			packageProductDependencies = (
				7A5C138929AA7E2F00D71F51 /* Semaphore */,
				7A68F0B229B4B94B00878223 /* Flow */,
				7AB060D829C5BEE5004E6C63 /* AsyncAlgorithms */,
				7A1C32BE2A5EAF1A00C18B44 /* Nuke */,
				7A1C32C02A5EAF1A00C18B44 /* NukeExtensions */,
				7A1C32C22A5EAF1A00C18B44 /* NukeUI */,
				7A6AA3442C1EDEBE007A1866 /* MarkdownUI */,
				7AAC44532CA0A37D003E6A3A /* Common */,
				7A4D58882D13568900FCB1F1 /* DataModel */,
			);
			productName = "swift-paperless";
			productReference = 7A5482AB299AD56C00D5061E /* swift-paperless.app */;
			productType = "com.apple.product-type.application";
		};
		7A5482BB299AD56E00D5061E /* swift-paperlessTests */ = {
			isa = PBXNativeTarget;
			buildConfigurationList = 7A5482D3299AD56E00D5061E /* Build configuration list for PBXNativeTarget "swift-paperlessTests" */;
			buildPhases = (
				7A5482B8299AD56E00D5061E /* Sources */,
				7A5482B9299AD56E00D5061E /* Frameworks */,
				7A5482BA299AD56E00D5061E /* Resources */,
			);
			buildRules = (
			);
			dependencies = (
				7A35C0A92C117D79006A542D /* PBXTargetDependency */,
			);
			fileSystemSynchronizedGroups = (
				7A40DD7A2D10BE630033DDE5 /* swift-paperlessTests */,
				7AC40DFC2D134EDE003F68B1 /* Localization */,
				7AC40E272D134EDE003F68B1 /* Model */,
			);
			name = "swift-paperlessTests";
			productName = "swift-paperlessTests";
			productReference = 7A5482BC299AD56E00D5061E /* swift-paperlessTests.xctest */;
			productType = "com.apple.product-type.bundle.unit-test";
		};
		7A5482C5299AD56E00D5061E /* swift-paperlessUITests */ = {
			isa = PBXNativeTarget;
			buildConfigurationList = 7A5482D6299AD56E00D5061E /* Build configuration list for PBXNativeTarget "swift-paperlessUITests" */;
			buildPhases = (
				7A5482C2299AD56E00D5061E /* Sources */,
				7A5482C3299AD56E00D5061E /* Frameworks */,
				7A5482C4299AD56E00D5061E /* Resources */,
			);
			buildRules = (
			);
			dependencies = (
				7A35C0AB2C117D7D006A542D /* PBXTargetDependency */,
				7A5482C8299AD56E00D5061E /* PBXTargetDependency */,
			);
			fileSystemSynchronizedGroups = (
				7A40DD832D10BEA10033DDE5 /* swift-paperlessUITests */,
				7AC40DFC2D134EDE003F68B1 /* Localization */,
			);
			name = "swift-paperlessUITests";
			productName = "swift-paperlessUITests";
			productReference = 7A5482C6299AD56E00D5061E /* swift-paperlessUITests.xctest */;
			productType = "com.apple.product-type.bundle.ui-testing";
		};
/* End PBXNativeTarget section */

/* Begin PBXProject section */
		7A5482A3299AD56C00D5061E /* Project object */ = {
			isa = PBXProject;
			attributes = {
				BuildIndependentTargetsInParallel = 1;
				LastSwiftUpdateCheck = 1600;
				LastUpgradeCheck = 1610;
				TargetAttributes = {
					7A4AA8E329BB969400D845A2 = {
						CreatedOnToolsVersion = 14.2;
					};
					7A5482AA299AD56C00D5061E = {
						CreatedOnToolsVersion = 14.2;
					};
					7A5482BB299AD56E00D5061E = {
						CreatedOnToolsVersion = 14.2;
					};
					7A5482C5299AD56E00D5061E = {
						CreatedOnToolsVersion = 14.2;
						TestTargetID = 7A5482AA299AD56C00D5061E;
					};
				};
			};
			buildConfigurationList = 7A5482A6299AD56C00D5061E /* Build configuration list for PBXProject "swift-paperless" */;
			compatibilityVersion = "Xcode 14.0";
			developmentRegion = en;
			hasScannedForEncodings = 0;
			knownRegions = (
				en,
				Base,
				de,
				fr,
				pl,
				nl,
				da,
			);
			mainGroup = 7A5482A2299AD56C00D5061E;
			packageReferences = (
				7A5C138829AA7E2F00D71F51 /* XCRemoteSwiftPackageReference "Semaphore" */,
				7A9AA03829AD39F300A55529 /* XCRemoteSwiftPackageReference "swift-collections" */,
				7A68F0B129B4B94B00878223 /* XCRemoteSwiftPackageReference "SwiftUI-Flow" */,
				7AB060D729C5BEE4004E6C63 /* XCRemoteSwiftPackageReference "swift-async-algorithms" */,
				7A1C32BD2A5EAF1A00C18B44 /* XCRemoteSwiftPackageReference "Nuke" */,
				7A2E12102B14BBBF00E7704A /* XCRemoteSwiftPackageReference "xcstrings-tool-plugin" */,
				7A6AA3432C1EDEBE007A1866 /* XCRemoteSwiftPackageReference "swift-markdown-ui" */,
				7AAC44522CA0A37D003E6A3A /* XCLocalSwiftPackageReference "Common" */,
				7A4D58872D13568900FCB1F1 /* XCLocalSwiftPackageReference "DataModel" */,
			);
			productRefGroup = 7A5482AC299AD56C00D5061E /* Products */;
			projectDirPath = "";
			projectRoot = "";
			targets = (
				7A5482AA299AD56C00D5061E /* swift-paperless */,
				7A5482BB299AD56E00D5061E /* swift-paperlessTests */,
				7A5482C5299AD56E00D5061E /* swift-paperlessUITests */,
				7A4AA8E329BB969400D845A2 /* ShareExtension */,
			);
		};
/* End PBXProject section */

/* Begin PBXResourcesBuildPhase section */
		7A4AA8E229BB969400D845A2 /* Resources */ = {
			isa = PBXResourcesBuildPhase;
			buildActionMask = 2147483647;
			files = (
				7AC40CB62D134ED1003F68B1 /* Assets.xcassets in Resources */,
				7AC40CB82D134ED1003F68B1 /* PrivacyInfo.xcprivacy in Resources */,
			);
			runOnlyForDeploymentPostprocessing = 0;
		};
		7A5482A9299AD56C00D5061E /* Resources */ = {
			isa = PBXResourcesBuildPhase;
			buildActionMask = 2147483647;
			files = (
				7AC40D402D134ED1003F68B1 /* Assets.xcassets in Resources */,
				7AC40D422D134ED1003F68B1 /* PrivacyInfo.xcprivacy in Resources */,
				7A64771C2BDD50D200217C18 /* libraries.md in Resources */,
			);
			runOnlyForDeploymentPostprocessing = 0;
		};
		7A5482BA299AD56E00D5061E /* Resources */ = {
			isa = PBXResourcesBuildPhase;
			buildActionMask = 2147483647;
			files = (
			);
			runOnlyForDeploymentPostprocessing = 0;
		};
		7A5482C4299AD56E00D5061E /* Resources */ = {
			isa = PBXResourcesBuildPhase;
			buildActionMask = 2147483647;
			files = (
			);
			runOnlyForDeploymentPostprocessing = 0;
		};
/* End PBXResourcesBuildPhase section */

/* Begin PBXSourcesBuildPhase section */
		7A4AA8E029BB969400D845A2 /* Sources */ = {
			isa = PBXSourcesBuildPhase;
			buildActionMask = 2147483647;
			files = (
			);
			runOnlyForDeploymentPostprocessing = 0;
		};
		7A5482A7299AD56C00D5061E /* Sources */ = {
			isa = PBXSourcesBuildPhase;
			buildActionMask = 2147483647;
			files = (
				7AC40DBE2D134ED1003F68B1 /* swift_paperlessApp.swift in Sources */,
			);
			runOnlyForDeploymentPostprocessing = 0;
		};
		7A5482B8299AD56E00D5061E /* Sources */ = {
			isa = PBXSourcesBuildPhase;
			buildActionMask = 2147483647;
			files = (
			);
			runOnlyForDeploymentPostprocessing = 0;
		};
		7A5482C2299AD56E00D5061E /* Sources */ = {
			isa = PBXSourcesBuildPhase;
			buildActionMask = 2147483647;
			files = (
			);
			runOnlyForDeploymentPostprocessing = 0;
		};
/* End PBXSourcesBuildPhase section */

/* Begin PBXTargetDependency section */
		7A35C0A92C117D79006A542D /* PBXTargetDependency */ = {
			isa = PBXTargetDependency;
			productRef = 7A35C0A82C117D79006A542D /* XCStringsToolPlugin */;
		};
		7A35C0AB2C117D7D006A542D /* PBXTargetDependency */ = {
			isa = PBXTargetDependency;
			productRef = 7A35C0AA2C117D7D006A542D /* XCStringsToolPlugin */;
		};
		7A4AA8ED29BB969400D845A2 /* PBXTargetDependency */ = {
			isa = PBXTargetDependency;
			platformFilter = ios;
			target = 7A4AA8E329BB969400D845A2 /* ShareExtension */;
			targetProxy = 7A4AA8EC29BB969400D845A2 /* PBXContainerItemProxy */;
		};
		7A4D51692C0F96ED0066E75A /* PBXTargetDependency */ = {
			isa = PBXTargetDependency;
			productRef = 7A4D51682C0F96ED0066E75A /* XCStringsToolPlugin */;
		};
		7A4D51702C0F97EB0066E75A /* PBXTargetDependency */ = {
			isa = PBXTargetDependency;
			productRef = 7A4D516F2C0F97EB0066E75A /* XCStringsToolPlugin */;
		};
		7A5482C8299AD56E00D5061E /* PBXTargetDependency */ = {
			isa = PBXTargetDependency;
			target = 7A5482AA299AD56C00D5061E /* swift-paperless */;
			targetProxy = 7A5482C7299AD56E00D5061E /* PBXContainerItemProxy */;
		};
/* End PBXTargetDependency section */

/* Begin XCBuildConfiguration section */
		7A4AA8F029BB969500D845A2 /* Debug */ = {
			isa = XCBuildConfiguration;
			buildSettings = {
				CODE_SIGN_ENTITLEMENTS = ShareExtension/ShareExtension.entitlements;
				CODE_SIGN_IDENTITY = "Apple Development";
				CODE_SIGN_STYLE = Automatic;
<<<<<<< HEAD
				CURRENT_PROJECT_VERSION = 127;
=======
				CURRENT_PROJECT_VERSION = 119;
>>>>>>> a6514888
				DEVELOPMENT_TEAM = ZHKJ4NHK6F;
				GENERATE_INFOPLIST_FILE = YES;
				INFOPLIST_FILE = ShareExtension/Info.plist;
				INFOPLIST_KEY_CFBundleDisplayName = Paperless;
				INFOPLIST_KEY_NSHumanReadableCopyright = "";
				IPHONEOS_DEPLOYMENT_TARGET = 17.0;
				LD_RUNPATH_SEARCH_PATHS = (
					"$(inherited)",
					"@executable_path/Frameworks",
					"@executable_path/../../Frameworks",
				);
				LOCALIZED_STRING_SWIFTUI_SUPPORT = NO;
				MARKETING_VERSION = 1.6.0;
				PRODUCT_BUNDLE_IDENTIFIER = "com.paulgessinger.swift-paperless.ShareExtension";
				PRODUCT_NAME = "$(TARGET_NAME)";
				PROVISIONING_PROFILE_SPECIFIER = "";
				SDKROOT = iphoneos;
				SKIP_INSTALL = YES;
				SUPPORTED_PLATFORMS = "iphoneos iphonesimulator";
				SUPPORTS_MACCATALYST = YES;
				SUPPORTS_MAC_DESIGNED_FOR_IPHONE_IPAD = NO;
				SUPPORTS_XR_DESIGNED_FOR_IPHONE_IPAD = NO;
				SWIFT_EMIT_LOC_STRINGS = NO;
				SWIFT_STRICT_CONCURRENCY = complete;
				SWIFT_VERSION = 6.0;
				TARGETED_DEVICE_FAMILY = "1,2";
			};
			name = Debug;
		};
		7A4AA8F129BB969500D845A2 /* Release */ = {
			isa = XCBuildConfiguration;
			buildSettings = {
				CODE_SIGN_ENTITLEMENTS = ShareExtension/ShareExtension.entitlements;
				CODE_SIGN_IDENTITY = "Apple Development";
				CODE_SIGN_STYLE = Automatic;
<<<<<<< HEAD
				CURRENT_PROJECT_VERSION = 127;
=======
				CURRENT_PROJECT_VERSION = 119;
>>>>>>> a6514888
				DEVELOPMENT_TEAM = ZHKJ4NHK6F;
				GENERATE_INFOPLIST_FILE = YES;
				INFOPLIST_FILE = ShareExtension/Info.plist;
				INFOPLIST_KEY_CFBundleDisplayName = Paperless;
				INFOPLIST_KEY_NSHumanReadableCopyright = "";
				IPHONEOS_DEPLOYMENT_TARGET = 17.0;
				LD_RUNPATH_SEARCH_PATHS = (
					"$(inherited)",
					"@executable_path/Frameworks",
					"@executable_path/../../Frameworks",
				);
				LOCALIZED_STRING_SWIFTUI_SUPPORT = NO;
				MARKETING_VERSION = 1.6.0;
				PRODUCT_BUNDLE_IDENTIFIER = "com.paulgessinger.swift-paperless.ShareExtension";
				PRODUCT_NAME = "$(TARGET_NAME)";
				PROVISIONING_PROFILE_SPECIFIER = "";
				SDKROOT = iphoneos;
				SKIP_INSTALL = YES;
				SUPPORTED_PLATFORMS = "iphoneos iphonesimulator";
				SUPPORTS_MACCATALYST = YES;
				SUPPORTS_MAC_DESIGNED_FOR_IPHONE_IPAD = NO;
				SUPPORTS_XR_DESIGNED_FOR_IPHONE_IPAD = NO;
				SWIFT_EMIT_LOC_STRINGS = NO;
				SWIFT_STRICT_CONCURRENCY = complete;
				SWIFT_VERSION = 6.0;
				TARGETED_DEVICE_FAMILY = "1,2";
				VALIDATE_PRODUCT = YES;
			};
			name = Release;
		};
		7A5482CE299AD56E00D5061E /* Debug */ = {
			isa = XCBuildConfiguration;
			buildSettings = {
				ALWAYS_SEARCH_USER_PATHS = NO;
				ASSETCATALOG_COMPILER_GENERATE_SWIFT_ASSET_SYMBOL_EXTENSIONS = YES;
				CLANG_ANALYZER_LOCALIZABILITY_NONLOCALIZED = YES;
				CLANG_ANALYZER_NONNULL = YES;
				CLANG_ANALYZER_NUMBER_OBJECT_CONVERSION = YES_AGGRESSIVE;
				CLANG_CXX_LANGUAGE_STANDARD = "gnu++20";
				CLANG_ENABLE_MODULES = YES;
				CLANG_ENABLE_OBJC_ARC = YES;
				CLANG_ENABLE_OBJC_WEAK = YES;
				CLANG_WARN_BLOCK_CAPTURE_AUTORELEASING = YES;
				CLANG_WARN_BOOL_CONVERSION = YES;
				CLANG_WARN_COMMA = YES;
				CLANG_WARN_CONSTANT_CONVERSION = YES;
				CLANG_WARN_DEPRECATED_OBJC_IMPLEMENTATIONS = YES;
				CLANG_WARN_DIRECT_OBJC_ISA_USAGE = YES_ERROR;
				CLANG_WARN_DOCUMENTATION_COMMENTS = YES;
				CLANG_WARN_EMPTY_BODY = YES;
				CLANG_WARN_ENUM_CONVERSION = YES;
				CLANG_WARN_INFINITE_RECURSION = YES;
				CLANG_WARN_INT_CONVERSION = YES;
				CLANG_WARN_NON_LITERAL_NULL_CONVERSION = YES;
				CLANG_WARN_OBJC_IMPLICIT_RETAIN_SELF = YES;
				CLANG_WARN_OBJC_LITERAL_CONVERSION = YES;
				CLANG_WARN_OBJC_ROOT_CLASS = YES_ERROR;
				CLANG_WARN_QUOTED_INCLUDE_IN_FRAMEWORK_HEADER = YES;
				CLANG_WARN_RANGE_LOOP_ANALYSIS = YES;
				CLANG_WARN_STRICT_PROTOTYPES = YES;
				CLANG_WARN_SUSPICIOUS_MOVE = YES;
				CLANG_WARN_UNGUARDED_AVAILABILITY = YES_AGGRESSIVE;
				CLANG_WARN_UNREACHABLE_CODE = YES;
				CLANG_WARN__DUPLICATE_METHOD_MATCH = YES;
				COPY_PHASE_STRIP = NO;
				DEAD_CODE_STRIPPING = YES;
				DEBUG_INFORMATION_FORMAT = dwarf;
				ENABLE_STRICT_OBJC_MSGSEND = YES;
				ENABLE_TESTABILITY = YES;
				ENABLE_USER_SCRIPT_SANDBOXING = YES;
				GCC_C_LANGUAGE_STANDARD = gnu11;
				GCC_DYNAMIC_NO_PIC = NO;
				GCC_NO_COMMON_BLOCKS = YES;
				GCC_OPTIMIZATION_LEVEL = 0;
				GCC_PREPROCESSOR_DEFINITIONS = (
					"DEBUG=1",
					"$(inherited)",
				);
				GCC_WARN_64_TO_32_BIT_CONVERSION = YES;
				GCC_WARN_ABOUT_RETURN_TYPE = YES_ERROR;
				GCC_WARN_UNDECLARED_SELECTOR = YES;
				GCC_WARN_UNINITIALIZED_AUTOS = YES_AGGRESSIVE;
				GCC_WARN_UNUSED_FUNCTION = YES;
				GCC_WARN_UNUSED_VARIABLE = YES;
				IPHONEOS_DEPLOYMENT_TARGET = 16.4;
				LOCALIZATION_PREFERS_STRING_CATALOGS = YES;
				MTL_ENABLE_DEBUG_INFO = INCLUDE_SOURCE;
				MTL_FAST_MATH = YES;
				ONLY_ACTIVE_ARCH = YES;
				SWIFT_ACTIVE_COMPILATION_CONDITIONS = DEBUG;
				SWIFT_OPTIMIZATION_LEVEL = "-Onone";
				SWIFT_STRICT_CONCURRENCY = complete;
				SWIFT_VERSION = 6.0;
			};
			name = Debug;
		};
		7A5482CF299AD56E00D5061E /* Release */ = {
			isa = XCBuildConfiguration;
			buildSettings = {
				ALWAYS_SEARCH_USER_PATHS = NO;
				ASSETCATALOG_COMPILER_GENERATE_SWIFT_ASSET_SYMBOL_EXTENSIONS = YES;
				CLANG_ANALYZER_LOCALIZABILITY_NONLOCALIZED = YES;
				CLANG_ANALYZER_NONNULL = YES;
				CLANG_ANALYZER_NUMBER_OBJECT_CONVERSION = YES_AGGRESSIVE;
				CLANG_CXX_LANGUAGE_STANDARD = "gnu++20";
				CLANG_ENABLE_MODULES = YES;
				CLANG_ENABLE_OBJC_ARC = YES;
				CLANG_ENABLE_OBJC_WEAK = YES;
				CLANG_WARN_BLOCK_CAPTURE_AUTORELEASING = YES;
				CLANG_WARN_BOOL_CONVERSION = YES;
				CLANG_WARN_COMMA = YES;
				CLANG_WARN_CONSTANT_CONVERSION = YES;
				CLANG_WARN_DEPRECATED_OBJC_IMPLEMENTATIONS = YES;
				CLANG_WARN_DIRECT_OBJC_ISA_USAGE = YES_ERROR;
				CLANG_WARN_DOCUMENTATION_COMMENTS = YES;
				CLANG_WARN_EMPTY_BODY = YES;
				CLANG_WARN_ENUM_CONVERSION = YES;
				CLANG_WARN_INFINITE_RECURSION = YES;
				CLANG_WARN_INT_CONVERSION = YES;
				CLANG_WARN_NON_LITERAL_NULL_CONVERSION = YES;
				CLANG_WARN_OBJC_IMPLICIT_RETAIN_SELF = YES;
				CLANG_WARN_OBJC_LITERAL_CONVERSION = YES;
				CLANG_WARN_OBJC_ROOT_CLASS = YES_ERROR;
				CLANG_WARN_QUOTED_INCLUDE_IN_FRAMEWORK_HEADER = YES;
				CLANG_WARN_RANGE_LOOP_ANALYSIS = YES;
				CLANG_WARN_STRICT_PROTOTYPES = YES;
				CLANG_WARN_SUSPICIOUS_MOVE = YES;
				CLANG_WARN_UNGUARDED_AVAILABILITY = YES_AGGRESSIVE;
				CLANG_WARN_UNREACHABLE_CODE = YES;
				CLANG_WARN__DUPLICATE_METHOD_MATCH = YES;
				COPY_PHASE_STRIP = NO;
				DEAD_CODE_STRIPPING = YES;
				DEBUG_INFORMATION_FORMAT = "dwarf-with-dsym";
				ENABLE_NS_ASSERTIONS = NO;
				ENABLE_STRICT_OBJC_MSGSEND = YES;
				ENABLE_USER_SCRIPT_SANDBOXING = YES;
				GCC_C_LANGUAGE_STANDARD = gnu11;
				GCC_NO_COMMON_BLOCKS = YES;
				GCC_WARN_64_TO_32_BIT_CONVERSION = YES;
				GCC_WARN_ABOUT_RETURN_TYPE = YES_ERROR;
				GCC_WARN_UNDECLARED_SELECTOR = YES;
				GCC_WARN_UNINITIALIZED_AUTOS = YES_AGGRESSIVE;
				GCC_WARN_UNUSED_FUNCTION = YES;
				GCC_WARN_UNUSED_VARIABLE = YES;
				IPHONEOS_DEPLOYMENT_TARGET = 16.4;
				LOCALIZATION_PREFERS_STRING_CATALOGS = YES;
				MTL_ENABLE_DEBUG_INFO = NO;
				MTL_FAST_MATH = YES;
				SWIFT_COMPILATION_MODE = wholemodule;
				SWIFT_OPTIMIZATION_LEVEL = "-O";
				SWIFT_STRICT_CONCURRENCY = complete;
				SWIFT_VERSION = 6.0;
			};
			name = Release;
		};
		7A5482D1299AD56E00D5061E /* Debug */ = {
			isa = XCBuildConfiguration;
			buildSettings = {
				ASSETCATALOG_COMPILER_APPICON_NAME = AppIcon;
				ASSETCATALOG_COMPILER_GLOBAL_ACCENT_COLOR_NAME = AccentColor;
				ASSETCATALOG_COMPILER_INCLUDE_ALL_APPICON_ASSETS = YES;
				CODE_SIGN_ENTITLEMENTS = "swift-paperless/swift_paperless.entitlements";
				CODE_SIGN_IDENTITY = "Apple Development";
				CODE_SIGN_STYLE = Automatic;
<<<<<<< HEAD
				CURRENT_PROJECT_VERSION = 127;
=======
				CURRENT_PROJECT_VERSION = 119;
>>>>>>> a6514888
				DEAD_CODE_STRIPPING = YES;
				DEVELOPMENT_ASSET_PATHS = "\"swift-paperless/Preview Content\"";
				DEVELOPMENT_TEAM = ZHKJ4NHK6F;
				ENABLE_HARDENED_RUNTIME = YES;
				ENABLE_PREVIEWS = YES;
				GENERATE_INFOPLIST_FILE = YES;
				INFOPLIST_FILE = "swift-paperless/Info.plist";
				INFOPLIST_KEY_CFBundleDisplayName = Paperless;
				INFOPLIST_KEY_LSApplicationCategoryType = "public.app-category.productivity";
				INFOPLIST_KEY_NSCameraUsageDescription = "Your camera is used to scan for ASNs.";
				INFOPLIST_KEY_NSFaceIDUsageDescription = "Protect access to documents in the app";
				"INFOPLIST_KEY_UIApplicationSceneManifest_Generation[sdk=iphoneos*]" = YES;
				"INFOPLIST_KEY_UIApplicationSceneManifest_Generation[sdk=iphonesimulator*]" = YES;
				"INFOPLIST_KEY_UIApplicationSupportsIndirectInputEvents[sdk=iphoneos*]" = YES;
				"INFOPLIST_KEY_UIApplicationSupportsIndirectInputEvents[sdk=iphonesimulator*]" = YES;
				"INFOPLIST_KEY_UILaunchScreen_Generation[sdk=iphoneos*]" = YES;
				"INFOPLIST_KEY_UILaunchScreen_Generation[sdk=iphonesimulator*]" = YES;
				"INFOPLIST_KEY_UIStatusBarStyle[sdk=iphoneos*]" = UIStatusBarStyleDefault;
				"INFOPLIST_KEY_UIStatusBarStyle[sdk=iphonesimulator*]" = UIStatusBarStyleDefault;
				INFOPLIST_KEY_UISupportedInterfaceOrientations = "UIInterfaceOrientationLandscapeRight UIInterfaceOrientationPortrait";
				INFOPLIST_KEY_UISupportedInterfaceOrientations_iPad = "UIInterfaceOrientationLandscapeLeft UIInterfaceOrientationLandscapeRight UIInterfaceOrientationPortrait UIInterfaceOrientationPortraitUpsideDown";
				IPHONEOS_DEPLOYMENT_TARGET = 17.0;
				LD_RUNPATH_SEARCH_PATHS = "@executable_path/Frameworks";
				"LD_RUNPATH_SEARCH_PATHS[sdk=macosx*]" = "@executable_path/../Frameworks";
				LOCALIZED_STRING_SWIFTUI_SUPPORT = NO;
				MACOSX_DEPLOYMENT_TARGET = 14.0;
				MARKETING_VERSION = 1.6.0;
				PRODUCT_BUNDLE_IDENTIFIER = "com.paulgessinger.swift-paperless";
				PRODUCT_NAME = "$(TARGET_NAME)";
				PROVISIONING_PROFILE_SPECIFIER = "";
<<<<<<< HEAD
=======
				REGISTER_APP_GROUPS = NO;
>>>>>>> a6514888
				SDKROOT = auto;
				SUPPORTED_PLATFORMS = "iphoneos iphonesimulator";
				SUPPORTS_MACCATALYST = YES;
				SUPPORTS_MAC_DESIGNED_FOR_IPHONE_IPAD = NO;
				SWIFT_EMIT_LOC_STRINGS = NO;
				SWIFT_STRICT_CONCURRENCY = complete;
				SWIFT_UPCOMING_FEATURE_EXISTENTIAL_ANY = YES;
				SWIFT_VERSION = 6.0;
				TARGETED_DEVICE_FAMILY = "1,2";
			};
			name = Debug;
		};
		7A5482D2299AD56E00D5061E /* Release */ = {
			isa = XCBuildConfiguration;
			buildSettings = {
				ASSETCATALOG_COMPILER_APPICON_NAME = AppIcon;
				ASSETCATALOG_COMPILER_GLOBAL_ACCENT_COLOR_NAME = AccentColor;
				ASSETCATALOG_COMPILER_INCLUDE_ALL_APPICON_ASSETS = YES;
				CODE_SIGN_ENTITLEMENTS = "swift-paperless/swift_paperless.entitlements";
				CODE_SIGN_IDENTITY = "Apple Development";
				CODE_SIGN_STYLE = Automatic;
<<<<<<< HEAD
				CURRENT_PROJECT_VERSION = 127;
=======
				CURRENT_PROJECT_VERSION = 119;
>>>>>>> a6514888
				DEAD_CODE_STRIPPING = YES;
				DEVELOPMENT_ASSET_PATHS = "\"swift-paperless/Preview Content\"";
				DEVELOPMENT_TEAM = ZHKJ4NHK6F;
				ENABLE_HARDENED_RUNTIME = YES;
				ENABLE_PREVIEWS = NO;
				GENERATE_INFOPLIST_FILE = YES;
				INFOPLIST_FILE = "swift-paperless/Info.plist";
				INFOPLIST_KEY_CFBundleDisplayName = Paperless;
				INFOPLIST_KEY_LSApplicationCategoryType = "public.app-category.productivity";
				INFOPLIST_KEY_NSCameraUsageDescription = "Your camera is used to scan for ASNs.";
				INFOPLIST_KEY_NSFaceIDUsageDescription = "Protect access to documents in the app";
				"INFOPLIST_KEY_UIApplicationSceneManifest_Generation[sdk=iphoneos*]" = YES;
				"INFOPLIST_KEY_UIApplicationSceneManifest_Generation[sdk=iphonesimulator*]" = YES;
				"INFOPLIST_KEY_UIApplicationSupportsIndirectInputEvents[sdk=iphoneos*]" = YES;
				"INFOPLIST_KEY_UIApplicationSupportsIndirectInputEvents[sdk=iphonesimulator*]" = YES;
				"INFOPLIST_KEY_UILaunchScreen_Generation[sdk=iphoneos*]" = YES;
				"INFOPLIST_KEY_UILaunchScreen_Generation[sdk=iphonesimulator*]" = YES;
				"INFOPLIST_KEY_UIStatusBarStyle[sdk=iphoneos*]" = UIStatusBarStyleDefault;
				"INFOPLIST_KEY_UIStatusBarStyle[sdk=iphonesimulator*]" = UIStatusBarStyleDefault;
				INFOPLIST_KEY_UISupportedInterfaceOrientations = "UIInterfaceOrientationLandscapeRight UIInterfaceOrientationPortrait";
				INFOPLIST_KEY_UISupportedInterfaceOrientations_iPad = "UIInterfaceOrientationLandscapeLeft UIInterfaceOrientationLandscapeRight UIInterfaceOrientationPortrait UIInterfaceOrientationPortraitUpsideDown";
				IPHONEOS_DEPLOYMENT_TARGET = 17.0;
				LD_RUNPATH_SEARCH_PATHS = "@executable_path/Frameworks";
				"LD_RUNPATH_SEARCH_PATHS[sdk=macosx*]" = "@executable_path/../Frameworks";
				LOCALIZED_STRING_SWIFTUI_SUPPORT = NO;
				MACOSX_DEPLOYMENT_TARGET = 14.0;
				MARKETING_VERSION = 1.6.0;
				PRODUCT_BUNDLE_IDENTIFIER = "com.paulgessinger.swift-paperless";
				PRODUCT_NAME = "$(TARGET_NAME)";
				PROVISIONING_PROFILE_SPECIFIER = "";
<<<<<<< HEAD
=======
				REGISTER_APP_GROUPS = NO;
>>>>>>> a6514888
				SDKROOT = auto;
				SUPPORTED_PLATFORMS = "iphoneos iphonesimulator";
				SUPPORTS_MACCATALYST = YES;
				SUPPORTS_MAC_DESIGNED_FOR_IPHONE_IPAD = NO;
				SWIFT_EMIT_LOC_STRINGS = NO;
				SWIFT_STRICT_CONCURRENCY = complete;
				SWIFT_UPCOMING_FEATURE_EXISTENTIAL_ANY = YES;
				SWIFT_VERSION = 6.0;
				TARGETED_DEVICE_FAMILY = "1,2";
			};
			name = Release;
		};
		7A5482D4299AD56E00D5061E /* Debug */ = {
			isa = XCBuildConfiguration;
			buildSettings = {
				CODE_SIGN_STYLE = Automatic;
				CURRENT_PROJECT_VERSION = 127;
				DEAD_CODE_STRIPPING = YES;
				DEVELOPMENT_TEAM = ZHKJ4NHK6F;
				GENERATE_INFOPLIST_FILE = YES;
				IPHONEOS_DEPLOYMENT_TARGET = 17.0;
				MACOSX_DEPLOYMENT_TARGET = 13.0;
				MARKETING_VERSION = 1.6.0;
				PRODUCT_BUNDLE_IDENTIFIER = "com.paulgessinger.swift-paperlessTests";
				PRODUCT_NAME = "$(TARGET_NAME)";
				REGISTER_APP_GROUPS = NO;
				SDKROOT = auto;
				SUPPORTED_PLATFORMS = "iphoneos iphonesimulator macosx";
				SUPPORTS_MACCATALYST = NO;
				SUPPORTS_MAC_DESIGNED_FOR_IPHONE_IPAD = NO;
				SWIFT_EMIT_LOC_STRINGS = NO;
				SWIFT_VERSION = 6.0;
				TARGETED_DEVICE_FAMILY = "1,2";
			};
			name = Debug;
		};
		7A5482D5299AD56E00D5061E /* Release */ = {
			isa = XCBuildConfiguration;
			buildSettings = {
				CODE_SIGN_STYLE = Automatic;
				CURRENT_PROJECT_VERSION = 127;
				DEAD_CODE_STRIPPING = YES;
				DEVELOPMENT_TEAM = ZHKJ4NHK6F;
				GENERATE_INFOPLIST_FILE = YES;
				IPHONEOS_DEPLOYMENT_TARGET = 17.0;
				MACOSX_DEPLOYMENT_TARGET = 13.0;
				MARKETING_VERSION = 1.6.0;
				PRODUCT_BUNDLE_IDENTIFIER = "com.paulgessinger.swift-paperlessTests";
				PRODUCT_NAME = "$(TARGET_NAME)";
				REGISTER_APP_GROUPS = NO;
				SDKROOT = auto;
				SUPPORTED_PLATFORMS = "iphoneos iphonesimulator macosx";
				SUPPORTS_MACCATALYST = NO;
				SUPPORTS_MAC_DESIGNED_FOR_IPHONE_IPAD = NO;
				SWIFT_EMIT_LOC_STRINGS = NO;
				SWIFT_VERSION = 6.0;
				TARGETED_DEVICE_FAMILY = "1,2";
			};
			name = Release;
		};
		7A5482D7299AD56E00D5061E /* Debug */ = {
			isa = XCBuildConfiguration;
			buildSettings = {
				CODE_SIGN_STYLE = Automatic;
				CURRENT_PROJECT_VERSION = 127;
				DEAD_CODE_STRIPPING = YES;
				DEVELOPMENT_TEAM = ZHKJ4NHK6F;
				GENERATE_INFOPLIST_FILE = YES;
				IPHONEOS_DEPLOYMENT_TARGET = 17.0;
				MACOSX_DEPLOYMENT_TARGET = 13.0;
				MARKETING_VERSION = 1.6.0;
				PRODUCT_BUNDLE_IDENTIFIER = "com.paulgessinger.swift-paperlessUITests";
				PRODUCT_NAME = "$(TARGET_NAME)";
				SDKROOT = auto;
				SUPPORTED_PLATFORMS = "iphoneos iphonesimulator";
				SUPPORTS_MACCATALYST = NO;
				SUPPORTS_MAC_DESIGNED_FOR_IPHONE_IPAD = NO;
				SWIFT_EMIT_LOC_STRINGS = NO;
				SWIFT_VERSION = 6.0;
				TARGETED_DEVICE_FAMILY = "1,2";
				TEST_TARGET_NAME = "swift-paperless";
			};
			name = Debug;
		};
		7A5482D8299AD56E00D5061E /* Release */ = {
			isa = XCBuildConfiguration;
			buildSettings = {
				CODE_SIGN_STYLE = Automatic;
				CURRENT_PROJECT_VERSION = 127;
				DEAD_CODE_STRIPPING = YES;
				DEVELOPMENT_TEAM = ZHKJ4NHK6F;
				GENERATE_INFOPLIST_FILE = YES;
				IPHONEOS_DEPLOYMENT_TARGET = 17.0;
				MACOSX_DEPLOYMENT_TARGET = 13.0;
				MARKETING_VERSION = 1.6.0;
				PRODUCT_BUNDLE_IDENTIFIER = "com.paulgessinger.swift-paperlessUITests";
				PRODUCT_NAME = "$(TARGET_NAME)";
				SDKROOT = auto;
				SUPPORTED_PLATFORMS = "iphoneos iphonesimulator";
				SUPPORTS_MACCATALYST = NO;
				SUPPORTS_MAC_DESIGNED_FOR_IPHONE_IPAD = NO;
				SWIFT_EMIT_LOC_STRINGS = NO;
				SWIFT_VERSION = 6.0;
				TARGETED_DEVICE_FAMILY = "1,2";
				TEST_TARGET_NAME = "swift-paperless";
			};
			name = Release;
		};
/* End XCBuildConfiguration section */

/* Begin XCConfigurationList section */
		7A4AA8EF29BB969500D845A2 /* Build configuration list for PBXNativeTarget "ShareExtension" */ = {
			isa = XCConfigurationList;
			buildConfigurations = (
				7A4AA8F029BB969500D845A2 /* Debug */,
				7A4AA8F129BB969500D845A2 /* Release */,
			);
			defaultConfigurationIsVisible = 0;
			defaultConfigurationName = Release;
		};
		7A5482A6299AD56C00D5061E /* Build configuration list for PBXProject "swift-paperless" */ = {
			isa = XCConfigurationList;
			buildConfigurations = (
				7A5482CE299AD56E00D5061E /* Debug */,
				7A5482CF299AD56E00D5061E /* Release */,
			);
			defaultConfigurationIsVisible = 0;
			defaultConfigurationName = Release;
		};
		7A5482D0299AD56E00D5061E /* Build configuration list for PBXNativeTarget "swift-paperless" */ = {
			isa = XCConfigurationList;
			buildConfigurations = (
				7A5482D1299AD56E00D5061E /* Debug */,
				7A5482D2299AD56E00D5061E /* Release */,
			);
			defaultConfigurationIsVisible = 0;
			defaultConfigurationName = Release;
		};
		7A5482D3299AD56E00D5061E /* Build configuration list for PBXNativeTarget "swift-paperlessTests" */ = {
			isa = XCConfigurationList;
			buildConfigurations = (
				7A5482D4299AD56E00D5061E /* Debug */,
				7A5482D5299AD56E00D5061E /* Release */,
			);
			defaultConfigurationIsVisible = 0;
			defaultConfigurationName = Release;
		};
		7A5482D6299AD56E00D5061E /* Build configuration list for PBXNativeTarget "swift-paperlessUITests" */ = {
			isa = XCConfigurationList;
			buildConfigurations = (
				7A5482D7299AD56E00D5061E /* Debug */,
				7A5482D8299AD56E00D5061E /* Release */,
			);
			defaultConfigurationIsVisible = 0;
			defaultConfigurationName = Release;
		};
/* End XCConfigurationList section */

/* Begin XCLocalSwiftPackageReference section */
		7A4D58872D13568900FCB1F1 /* XCLocalSwiftPackageReference "DataModel" */ = {
			isa = XCLocalSwiftPackageReference;
			relativePath = DataModel;
		};
		7AAC44522CA0A37D003E6A3A /* XCLocalSwiftPackageReference "Common" */ = {
			isa = XCLocalSwiftPackageReference;
			relativePath = Common;
		};
/* End XCLocalSwiftPackageReference section */

/* Begin XCRemoteSwiftPackageReference section */
		7A1C32BD2A5EAF1A00C18B44 /* XCRemoteSwiftPackageReference "Nuke" */ = {
			isa = XCRemoteSwiftPackageReference;
			repositoryURL = "https://github.com/kean/Nuke";
			requirement = {
				kind = upToNextMajorVersion;
				minimumVersion = 12.0.0;
			};
		};
		7A2E12102B14BBBF00E7704A /* XCRemoteSwiftPackageReference "xcstrings-tool-plugin" */ = {
			isa = XCRemoteSwiftPackageReference;
			repositoryURL = "https://github.com/liamnichols/xcstrings-tool-plugin";
			requirement = {
				kind = upToNextMajorVersion;
				minimumVersion = 1.0.0;
			};
		};
		7A5C138829AA7E2F00D71F51 /* XCRemoteSwiftPackageReference "Semaphore" */ = {
			isa = XCRemoteSwiftPackageReference;
			repositoryURL = "https://github.com/groue/Semaphore";
			requirement = {
				kind = upToNextMajorVersion;
				minimumVersion = 0.0.6;
			};
		};
		7A68F0B129B4B94B00878223 /* XCRemoteSwiftPackageReference "SwiftUI-Flow" */ = {
			isa = XCRemoteSwiftPackageReference;
			repositoryURL = "https://github.com/tevelee/SwiftUI-Flow";
			requirement = {
				kind = upToNextMajorVersion;
				minimumVersion = 2.2.0;
			};
		};
		7A6AA3432C1EDEBE007A1866 /* XCRemoteSwiftPackageReference "swift-markdown-ui" */ = {
			isa = XCRemoteSwiftPackageReference;
			repositoryURL = "https://github.com/gonzalezreal/swift-markdown-ui.git";
			requirement = {
				kind = upToNextMajorVersion;
				minimumVersion = 2.3.1;
			};
		};
		7A9AA03829AD39F300A55529 /* XCRemoteSwiftPackageReference "swift-collections" */ = {
			isa = XCRemoteSwiftPackageReference;
			repositoryURL = "https://github.com/apple/swift-collections.git";
			requirement = {
				kind = upToNextMajorVersion;
				minimumVersion = 1.0.0;
			};
		};
		7AB060D729C5BEE4004E6C63 /* XCRemoteSwiftPackageReference "swift-async-algorithms" */ = {
			isa = XCRemoteSwiftPackageReference;
			repositoryURL = "https://github.com/apple/swift-async-algorithms";
			requirement = {
				kind = upToNextMajorVersion;
				minimumVersion = 1.0.0;
			};
		};
/* End XCRemoteSwiftPackageReference section */

/* Begin XCSwiftPackageProductDependency section */
		7A1C32BE2A5EAF1A00C18B44 /* Nuke */ = {
			isa = XCSwiftPackageProductDependency;
			package = 7A1C32BD2A5EAF1A00C18B44 /* XCRemoteSwiftPackageReference "Nuke" */;
			productName = Nuke;
		};
		7A1C32C02A5EAF1A00C18B44 /* NukeExtensions */ = {
			isa = XCSwiftPackageProductDependency;
			package = 7A1C32BD2A5EAF1A00C18B44 /* XCRemoteSwiftPackageReference "Nuke" */;
			productName = NukeExtensions;
		};
		7A1C32C22A5EAF1A00C18B44 /* NukeUI */ = {
			isa = XCSwiftPackageProductDependency;
			package = 7A1C32BD2A5EAF1A00C18B44 /* XCRemoteSwiftPackageReference "Nuke" */;
			productName = NukeUI;
		};
		7A1C32C42A5EB08D00C18B44 /* NukeUI */ = {
			isa = XCSwiftPackageProductDependency;
			package = 7A1C32BD2A5EAF1A00C18B44 /* XCRemoteSwiftPackageReference "Nuke" */;
			productName = NukeUI;
		};
		7A35C0A82C117D79006A542D /* XCStringsToolPlugin */ = {
			isa = XCSwiftPackageProductDependency;
			package = 7A2E12102B14BBBF00E7704A /* XCRemoteSwiftPackageReference "xcstrings-tool-plugin" */;
			productName = "plugin:XCStringsToolPlugin";
		};
		7A35C0AA2C117D7D006A542D /* XCStringsToolPlugin */ = {
			isa = XCSwiftPackageProductDependency;
			package = 7A2E12102B14BBBF00E7704A /* XCRemoteSwiftPackageReference "xcstrings-tool-plugin" */;
			productName = "plugin:XCStringsToolPlugin";
		};
		7A4AA90229BE048800D845A2 /* Flow */ = {
			isa = XCSwiftPackageProductDependency;
			package = 7A68F0B129B4B94B00878223 /* XCRemoteSwiftPackageReference "SwiftUI-Flow" */;
			productName = Flow;
		};
		7A4AA91929BE730B00D845A2 /* Semaphore */ = {
			isa = XCSwiftPackageProductDependency;
			package = 7A5C138829AA7E2F00D71F51 /* XCRemoteSwiftPackageReference "Semaphore" */;
			productName = Semaphore;
		};
		7A4D51682C0F96ED0066E75A /* XCStringsToolPlugin */ = {
			isa = XCSwiftPackageProductDependency;
			package = 7A2E12102B14BBBF00E7704A /* XCRemoteSwiftPackageReference "xcstrings-tool-plugin" */;
			productName = "plugin:XCStringsToolPlugin";
		};
		7A4D516F2C0F97EB0066E75A /* XCStringsToolPlugin */ = {
			isa = XCSwiftPackageProductDependency;
			package = 7A2E12102B14BBBF00E7704A /* XCRemoteSwiftPackageReference "xcstrings-tool-plugin" */;
			productName = "plugin:XCStringsToolPlugin";
		};
		7A4D58882D13568900FCB1F1 /* DataModel */ = {
			isa = XCSwiftPackageProductDependency;
			productName = DataModel;
		};
		7A4D588A2D13569500FCB1F1 /* DataModel */ = {
			isa = XCSwiftPackageProductDependency;
			productName = DataModel;
		};
		7A4D588C2D13569A00FCB1F1 /* DataModel */ = {
			isa = XCSwiftPackageProductDependency;
			productName = DataModel;
		};
		7A5C138929AA7E2F00D71F51 /* Semaphore */ = {
			isa = XCSwiftPackageProductDependency;
			package = 7A5C138829AA7E2F00D71F51 /* XCRemoteSwiftPackageReference "Semaphore" */;
			productName = Semaphore;
		};
		7A68F0B229B4B94B00878223 /* Flow */ = {
			isa = XCSwiftPackageProductDependency;
			package = 7A68F0B129B4B94B00878223 /* XCRemoteSwiftPackageReference "SwiftUI-Flow" */;
			productName = Flow;
		};
		7A6AA3442C1EDEBE007A1866 /* MarkdownUI */ = {
			isa = XCSwiftPackageProductDependency;
			package = 7A6AA3432C1EDEBE007A1866 /* XCRemoteSwiftPackageReference "swift-markdown-ui" */;
			productName = MarkdownUI;
		};
		7AAC43172CA06F8D003E6A3A /* AsyncAlgorithms */ = {
			isa = XCSwiftPackageProductDependency;
			package = 7AB060D729C5BEE4004E6C63 /* XCRemoteSwiftPackageReference "swift-async-algorithms" */;
			productName = AsyncAlgorithms;
		};
		7AAC44532CA0A37D003E6A3A /* Common */ = {
			isa = XCSwiftPackageProductDependency;
			productName = Common;
		};
		7AAC44552CA0A38B003E6A3A /* Common */ = {
			isa = XCSwiftPackageProductDependency;
			productName = Common;
		};
		7AAC44572CA0A391003E6A3A /* Common */ = {
			isa = XCSwiftPackageProductDependency;
			productName = Common;
		};
		7AB060D829C5BEE5004E6C63 /* AsyncAlgorithms */ = {
			isa = XCSwiftPackageProductDependency;
			package = 7AB060D729C5BEE4004E6C63 /* XCRemoteSwiftPackageReference "swift-async-algorithms" */;
			productName = AsyncAlgorithms;
		};
		7AB060DA29C62395004E6C63 /* AsyncAlgorithms */ = {
			isa = XCSwiftPackageProductDependency;
			package = 7AB060D729C5BEE4004E6C63 /* XCRemoteSwiftPackageReference "swift-async-algorithms" */;
			productName = AsyncAlgorithms;
		};
/* End XCSwiftPackageProductDependency section */
	};
	rootObject = 7A5482A3299AD56C00D5061E /* Project object */;
}<|MERGE_RESOLUTION|>--- conflicted
+++ resolved
@@ -616,11 +616,7 @@
 				CODE_SIGN_ENTITLEMENTS = ShareExtension/ShareExtension.entitlements;
 				CODE_SIGN_IDENTITY = "Apple Development";
 				CODE_SIGN_STYLE = Automatic;
-<<<<<<< HEAD
-				CURRENT_PROJECT_VERSION = 127;
-=======
 				CURRENT_PROJECT_VERSION = 119;
->>>>>>> a6514888
 				DEVELOPMENT_TEAM = ZHKJ4NHK6F;
 				GENERATE_INFOPLIST_FILE = YES;
 				INFOPLIST_FILE = ShareExtension/Info.plist;
@@ -656,11 +652,7 @@
 				CODE_SIGN_ENTITLEMENTS = ShareExtension/ShareExtension.entitlements;
 				CODE_SIGN_IDENTITY = "Apple Development";
 				CODE_SIGN_STYLE = Automatic;
-<<<<<<< HEAD
-				CURRENT_PROJECT_VERSION = 127;
-=======
 				CURRENT_PROJECT_VERSION = 119;
->>>>>>> a6514888
 				DEVELOPMENT_TEAM = ZHKJ4NHK6F;
 				GENERATE_INFOPLIST_FILE = YES;
 				INFOPLIST_FILE = ShareExtension/Info.plist;
@@ -825,11 +817,7 @@
 				CODE_SIGN_ENTITLEMENTS = "swift-paperless/swift_paperless.entitlements";
 				CODE_SIGN_IDENTITY = "Apple Development";
 				CODE_SIGN_STYLE = Automatic;
-<<<<<<< HEAD
-				CURRENT_PROJECT_VERSION = 127;
-=======
 				CURRENT_PROJECT_VERSION = 119;
->>>>>>> a6514888
 				DEAD_CODE_STRIPPING = YES;
 				DEVELOPMENT_ASSET_PATHS = "\"swift-paperless/Preview Content\"";
 				DEVELOPMENT_TEAM = ZHKJ4NHK6F;
@@ -860,10 +848,7 @@
 				PRODUCT_BUNDLE_IDENTIFIER = "com.paulgessinger.swift-paperless";
 				PRODUCT_NAME = "$(TARGET_NAME)";
 				PROVISIONING_PROFILE_SPECIFIER = "";
-<<<<<<< HEAD
-=======
 				REGISTER_APP_GROUPS = NO;
->>>>>>> a6514888
 				SDKROOT = auto;
 				SUPPORTED_PLATFORMS = "iphoneos iphonesimulator";
 				SUPPORTS_MACCATALYST = YES;
@@ -885,11 +870,7 @@
 				CODE_SIGN_ENTITLEMENTS = "swift-paperless/swift_paperless.entitlements";
 				CODE_SIGN_IDENTITY = "Apple Development";
 				CODE_SIGN_STYLE = Automatic;
-<<<<<<< HEAD
-				CURRENT_PROJECT_VERSION = 127;
-=======
 				CURRENT_PROJECT_VERSION = 119;
->>>>>>> a6514888
 				DEAD_CODE_STRIPPING = YES;
 				DEVELOPMENT_ASSET_PATHS = "\"swift-paperless/Preview Content\"";
 				DEVELOPMENT_TEAM = ZHKJ4NHK6F;
@@ -920,10 +901,7 @@
 				PRODUCT_BUNDLE_IDENTIFIER = "com.paulgessinger.swift-paperless";
 				PRODUCT_NAME = "$(TARGET_NAME)";
 				PROVISIONING_PROFILE_SPECIFIER = "";
-<<<<<<< HEAD
-=======
 				REGISTER_APP_GROUPS = NO;
->>>>>>> a6514888
 				SDKROOT = auto;
 				SUPPORTED_PLATFORMS = "iphoneos iphonesimulator";
 				SUPPORTS_MACCATALYST = YES;
@@ -940,7 +918,7 @@
 			isa = XCBuildConfiguration;
 			buildSettings = {
 				CODE_SIGN_STYLE = Automatic;
-				CURRENT_PROJECT_VERSION = 127;
+				CURRENT_PROJECT_VERSION = 119;
 				DEAD_CODE_STRIPPING = YES;
 				DEVELOPMENT_TEAM = ZHKJ4NHK6F;
 				GENERATE_INFOPLIST_FILE = YES;
@@ -964,7 +942,7 @@
 			isa = XCBuildConfiguration;
 			buildSettings = {
 				CODE_SIGN_STYLE = Automatic;
-				CURRENT_PROJECT_VERSION = 127;
+				CURRENT_PROJECT_VERSION = 119;
 				DEAD_CODE_STRIPPING = YES;
 				DEVELOPMENT_TEAM = ZHKJ4NHK6F;
 				GENERATE_INFOPLIST_FILE = YES;
@@ -988,7 +966,7 @@
 			isa = XCBuildConfiguration;
 			buildSettings = {
 				CODE_SIGN_STYLE = Automatic;
-				CURRENT_PROJECT_VERSION = 127;
+				CURRENT_PROJECT_VERSION = 119;
 				DEAD_CODE_STRIPPING = YES;
 				DEVELOPMENT_TEAM = ZHKJ4NHK6F;
 				GENERATE_INFOPLIST_FILE = YES;
@@ -1012,7 +990,7 @@
 			isa = XCBuildConfiguration;
 			buildSettings = {
 				CODE_SIGN_STYLE = Automatic;
-				CURRENT_PROJECT_VERSION = 127;
+				CURRENT_PROJECT_VERSION = 119;
 				DEAD_CODE_STRIPPING = YES;
 				DEVELOPMENT_TEAM = ZHKJ4NHK6F;
 				GENERATE_INFOPLIST_FILE = YES;
