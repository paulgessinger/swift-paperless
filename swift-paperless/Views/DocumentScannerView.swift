<<<<<<< HEAD
=======
import os
>>>>>>> cbd9c3ae
import PDFKit
import SwiftUI
import VisionKit

struct DocumentScannerView: UIViewControllerRepresentable {
    @Binding var isPresented: Bool
    let onCompletion: (_ result: Result<[URL], Error>) -> Void

    static var isAvailable: Bool {
        VNDocumentCameraViewController.isSupported
    }

    class Coordinator: NSObject, VNDocumentCameraViewControllerDelegate {
        @Binding var isPresented: Bool
        let completionHandler: (_ result: Result<[URL], Error>) -> Void

        init(isPresented: Binding<Bool>, onCompletion: @escaping (_ result: Result<[URL], Error>) -> Void) {
            _isPresented = isPresented
            completionHandler = onCompletion
        }

        func documentCameraViewController(_: VNDocumentCameraViewController, didFinishWith scan: VNDocumentCameraScan) {
<<<<<<< HEAD
=======
            Logger.shared.notice("Document scanner receives scan")
>>>>>>> cbd9c3ae
            do {
                Logger.shared.notice("Attempt to make PDF")
                let url = try createPDF(from: scan)
                isPresented = false
                DispatchQueue.main.async {
                    Logger.shared.notice("PDF conversion success")
                    self.completionHandler(.success([url]))
                }
            } catch {
                isPresented = false
                DispatchQueue.main.async {
                    Logger.shared.error("PDF conversion failure: \(error)")
                    self.completionHandler(.failure(error))
                }
            }
        }

        func documentCameraViewControllerDidCancel(_: VNDocumentCameraViewController) {
            isPresented = false
        }

        func documentCameraViewController(_: VNDocumentCameraViewController, didFailWithError error: Error) {
<<<<<<< HEAD
=======
            Logger.shared.notice("Document scanner receives error")
>>>>>>> cbd9c3ae
            isPresented = false
            DispatchQueue.main.async {
                Logger.shared.error("Document scanner error: \(error)")
                self.completionHandler(.failure(error))
            }
        }

        private func createPDF(from scan: VNDocumentCameraScan) throws -> URL {
            let pdfDocument = PDFDocument()
            for i in 0 ..< scan.pageCount {
                if let pdfPage = PDFPage(image: scan.imageOfPage(at: i)) {
                    pdfDocument.insert(pdfPage, at: i)
                } else {
                    throw DocumentScannerError.pdfCreatePageFailed
                }
            }

            let date = Date().formatted(date: .numeric, time: .standard)

            let url = FileManager.default.temporaryDirectory
                .appending(component: "Scan \(date)")
                .appendingPathExtension("pdf")

            if pdfDocument.write(to: url) {
                return url
            } else {
                throw DocumentScannerError.pdfWriteFailed
            }
        }
    }

    enum DocumentScannerError: LocalizedError {
        case pdfWriteFailed
        case pdfCreatePageFailed

        var errorDescription: String? {
            switch self {
            case .pdfCreatePageFailed:
                return String(localized: .localizable.documentScanErrorCreatePageFailed)
            case .pdfWriteFailed:
                return String(localized: .localizable.documentScanErrorWriteFailed)
            }
        }
    }

    func makeCoordinator() -> Coordinator {
        Coordinator(isPresented: $isPresented, onCompletion: onCompletion)
    }

    func makeUIViewController(context: Context) -> some UIViewController {
        let vc = VNDocumentCameraViewController()
        vc.delegate = context.coordinator
        return vc
    }

    func updateUIViewController(_: UIViewControllerType, context _: Context) {}
}<|MERGE_RESOLUTION|>--- conflicted
+++ resolved
@@ -1,7 +1,4 @@
-<<<<<<< HEAD
-=======
 import os
->>>>>>> cbd9c3ae
 import PDFKit
 import SwiftUI
 import VisionKit
@@ -24,10 +21,7 @@
         }
 
         func documentCameraViewController(_: VNDocumentCameraViewController, didFinishWith scan: VNDocumentCameraScan) {
-<<<<<<< HEAD
-=======
             Logger.shared.notice("Document scanner receives scan")
->>>>>>> cbd9c3ae
             do {
                 Logger.shared.notice("Attempt to make PDF")
                 let url = try createPDF(from: scan)
@@ -50,10 +44,7 @@
         }
 
         func documentCameraViewController(_: VNDocumentCameraViewController, didFailWithError error: Error) {
-<<<<<<< HEAD
-=======
             Logger.shared.notice("Document scanner receives error")
->>>>>>> cbd9c3ae
             isPresented = false
             DispatchQueue.main.async {
                 Logger.shared.error("Document scanner error: \(error)")
