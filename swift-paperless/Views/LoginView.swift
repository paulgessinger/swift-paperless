--- conflicted
+++ resolved
@@ -362,11 +362,7 @@
                             }
                         }())
                     }
-<<<<<<< HEAD
-                    .disabled(urlState != .valid || password.isEmpty)
-=======
-                    .disabled(urlStateValid || username.isEmpty || password.isEmpty)
->>>>>>> ecc66828
+                    .disabled(urlStateValid || password.isEmpty)
                 }
             }
             .onChange(of: url.debouncedText) { value in
