//
//  LoginView.swift
//  swift-paperless
//
//  Created by Paul Gessinger on 25.03.23.
//

import os
import SwiftUI

private struct Response: Decodable {
    var correspondents: URL
    var document_types: URL
    var logs: URL
    var mail_accounts: URL
    var mail_rules: URL
    var saved_views: URL
    var storage_paths: URL
    var tags: URL
    var tasks: URL
}

private struct TokenRequest: Encodable {
    var username: String
    var password: String
}

private struct TokenResponse: Decodable {
    var token: String
}

private struct DetailsView: View {
    @ObservedObject var connectionManager: ConnectionManager
    @State private var extraHeaders: [ConnectionManager.HeaderValue]
    @Environment(\.dismiss) private var dismiss

    init(connectionManager: ConnectionManager) {
        self.connectionManager = connectionManager
        self._extraHeaders = State(initialValue: connectionManager.extraHeaders)
    }

    var body: some View {
        NavigationStack {
            List {
                NavigationLink {
                    ExtraHeadersView(headers: $extraHeaders)
                } label: {
                    Text(LocalizedStrings.Login.extraHeaders)
                }
            }
            .navigationTitle(LocalizedStrings.Login.detailsTitle)
            .navigationBarTitleDisplayMode(.inline)

            .toolbar {
                ToolbarItem(placement: .navigationBarTrailing) {
                    Button(String(localized: "Done")) {
                        dismiss()
                    }
                }
            }
        }

        .onChange(of: extraHeaders) { value in
            connectionManager.extraHeaders = value
        }
    }
}

struct LoginView: View {
    @ObservedObject var connectionManager: ConnectionManager

    @StateObject private var url = DebounceObject(delay: 1)

    private enum UrlState {
        case empty
        case checking
        case valid
        case error(info: String)
    }

    @State private var urlState = UrlState.empty

    var urlStateValid: Bool {
        switch urlState {
        case .valid:
            return true
        default:
            return false
        }
    }

    private enum LoginState {
        case none
        case valid
        case error
    }

    @State private var loginState = LoginState.none

    @State private var apiInUrl = false

    @State private var username: String = ""
    @State private var password: String = ""

    @State private var showDetails: Bool = false

    private func deriveUrl(string value: String, suffix: String = "") -> (base: URL, resolved: URL)? {
        let url: URL?

        let pattern = /https?:\/\/(.*)/

        if (try? pattern.wholeMatch(in: value)) != nil {
            url = URL(string: value)
        } else {
            url = URL(string: "https://\(value)")
        }

        guard var url = url else {
            Logger.shared.debug("Derived url \(value) was invalid")
            return nil
        }

        let base = url

        url = url.appending(component: "api", directoryHint: .isDirectory)
        if !suffix.isEmpty {
            url = url.appending(component: suffix, directoryHint: .isDirectory)
        }

        Logger.shared.trace("Derive url: \(value) + \(suffix) -> \(url)")

        return (base, url)
    }

    private func checkUrl(string value: String) async {
        Logger.shared.debug("Checking backend URL \(value)")
        guard !value.isEmpty else {
            Logger.shared.trace("Value is empty")
            urlState = .empty
            return
        }

        guard let (_, apiUrl) = deriveUrl(string: value) else {
            Logger.shared.trace("Cannot convert to url")
            urlState = .error(info: "Could not convert to URL: \(value)")
            return
        }

        var request = URLRequest(url: apiUrl)
        connectionManager.extraHeaders.apply(toRequest: &request)

        do {
            urlState = .checking
            let (data, response) = try await URLSession.shared.data(for: request)

            if let statusCode = (response as? HTTPURLResponse)?.statusCode, statusCode != 200 {
                Logger.shared.debug("Checking API status was not 200 but \(statusCode)")
                urlState = .error(info: "Request to \(apiUrl) returned \(statusCode)")
                return
            }

            let _ = try JSONDecoder().decode(Response.self, from: data)
            urlState = .valid
        } catch {
            Logger.shared.debug("Checking API error: \(error)")
            urlState = .error(info: "Request to \(apiUrl) gave error:\n\(error)")
            return
        }
    }

    private func login() async -> Bool {
        Logger.shared.trace("Attempting login with url \(url.text)")

        do {
            let json = try JSONEncoder().encode(TokenRequest(username: username, password: password))

            guard let (baseUrl, tokenUrl) = deriveUrl(string: url.text, suffix: "token") else {
                Logger.shared.debug("Error making URL for logging in")
                return false
            }

//            print(url)

            var request = URLRequest(url: tokenUrl)
            request.httpMethod = "POST"
            request.setValue("application/json", forHTTPHeaderField: "Content-Type")
            request.httpBody = json
            connectionManager.extraHeaders.apply(toRequest: &request)

            let (data, response) = try await URLSession.shared.data(for: request)

            if let statusCode = (response as? HTTPURLResponse)?.statusCode, statusCode != 200 {
                Logger.shared.debug("Token request response was not 200 but \(statusCode)")
                return false
            }

            let tokenResponse = try JSONDecoder().decode(TokenResponse.self, from: data)

            Logger.shared.trace("Login successful")

            withAnimation { loginState = .valid }

            try await Task.sleep(for: .seconds(0.5))

            // @TODO Change scheme!
            try connectionManager.set(base: baseUrl, token: tokenResponse.token)
            return true

        } catch {
            Logger.shared.error("\(error)")
        }
        return false
    }
  
  private func validateToken() async -> Bool {
    Logger.shared.trace("Attempting to validate token with url \(url.text)")
    
    do {
      guard let (baseUrl, documentsUrl) = deriveUrl(string: url.text, suffix: "documents") else {
        Logger.shared.debug("Error making URL for token validation")
        return false
      }
      
      var request = URLRequest(url: documentsUrl)
      request.setValue("Token \(password)", forHTTPHeaderField: "Authorization")
      connectionManager.extraHeaders.apply(toRequest: &request)
      
      let (_, response) = try await URLSession.shared.data(for: request)
      
      if let statusCode = (response as? HTTPURLResponse)?.statusCode, statusCode != 200 {
        Logger.shared.debug("Token validation request response was not 200 but \(statusCode)")
        return false
      }
      
      Logger.shared.trace("Token validation successful")
      
      withAnimation { loginState = .valid }
      
      try await Task.sleep(for: .seconds(0.5))
      
      try connectionManager.set(base: baseUrl, token: password)
      return true

    } catch {
      Logger.shared.error("\(error)")
    }

    return false
  }
  

    var body: some View {
        NavigationStack {
            Form {
                HStack {
                    Spacer()
                    LogoView()
                    Spacer()
                }
                .listRowInsets(EdgeInsets())
                .frame(maxWidth: .infinity, maxHeight: .infinity, alignment: .leading)
                .background(Color.systemGroupedBackground)

                Section {
                    HStack {
                        TextField(LocalizedStrings.Login.PaperlessUrl.placeholder, text: $url.text)
                            .autocorrectionDisabled()
                            .textInputAutocapitalization(.never)
                        Spacer()
                        switch urlState {
                        case .checking:
                            ProgressView()
                        case .valid:
                            Label(LocalizedStrings.Login.PaperlessUrl.valid, systemImage:
                                "checkmark.circle.fill")
                                .labelStyle(.iconOnly)
                                .foregroundColor(.accentColor)
                        case .error(let info):
                            Label(LocalizedStrings.Login.PaperlessUrl.error, systemImage:
                                "xmark.circle.fill")
                                .labelStyle(.iconOnly)
                                .foregroundColor(.red)
                                .onTapGesture {
                                    UIPasteboard.general.string = info
                                }
                        case .empty:
                            EmptyView()
                        }
                    }

                } footer: {
                    VStack(alignment: .leading) {
                        if apiInUrl {
                            HStack(alignment: .top) {
                                Image(systemName: "info.circle")
                                Text(LocalizedStrings.Login.apiInUrlNotice)
                            }
                        }

                        if url.debouncedText.starts(with: "http://") {
                            HStack(alignment: .top) {
                                Image(systemName: "info.circle")
                                Text(LocalizedStrings.Login.httpWarning)
                            }
                        }
                    }
                    .transition(.opacity)
                }

                Section {
                    TextField(LocalizedStrings.Login.username, text: $username)
                        .autocorrectionDisabled()
                        .textInputAutocapitalization(.never)
                    SecureField(LocalizedStrings.Login.password, text: $password)
                } header: {
                    Text(LocalizedStrings.Login.credentials)
                } footer: {
                    HStack(alignment: .top) {
                        Image(systemName: "info.circle")
                        Text(LocalizedStrings.Login.passwordStorageNotice)
                    }
                }

                Section {
                    Button(action: {
                        Task {
                          if username.isEmpty && !password.isEmpty {
                            if await validateToken() {
                                withAnimation { loginState = .valid }
                            } else {
                                withAnimation { loginState = .error }
                            }
                          } else {
                            if await login() {
                                withAnimation { loginState = .valid }
                            } else {
                                withAnimation { loginState = .error }
                            }
                          }
                        }
                    }) {
                        HStack {
                            Spacer()
                            Text(LocalizedStrings.Login.LoginButton.label)
                            if loginState == .valid {
                                Label(LocalizedStrings.Login.LoginButton.valid, systemImage: "checkmark.circle.fill")
                                    .labelStyle(.iconOnly)
                            } else if loginState == .error {
                                Label(LocalizedStrings.Login.LoginButton.error, systemImage: "xmark.circle.fill")
                                    .labelStyle(.iconOnly)
                            }
                            Spacer()
                        }
                        .foregroundColor({
                            switch loginState {
                            case .valid:
                                return Color.accentColor
                            case .error:
                                return Color.red
                            case .none:
                                return Color.primary
                            }
                        }())
                    }
<<<<<<< HEAD
                    .disabled(urlStateValid || password.isEmpty)
=======
                    .disabled(!urlStateValid || username.isEmpty || password.isEmpty)
>>>>>>> 6d0bbaf5
                }
            }
            .onChange(of: url.debouncedText) { value in
                Task {
                    await checkUrl(string: value)
                    withAnimation {
                        apiInUrl = value.contains("/api")
                    }
                }
            }
            .onChange(of: username) { _ in withAnimation { loginState = .none }}
            .onChange(of: password) { _ in withAnimation { loginState = .none }}

            .toolbar {
                ToolbarItem(placement: .navigationBarTrailing) {
                    Button {
                        showDetails = true
                    } label: {
                        Label(LocalizedStrings.Login.moreToolbarButtonLabel, systemImage: "info.circle")
                    }
                }
            }

            .sheet(isPresented: $showDetails) {
                DetailsView(connectionManager: connectionManager)
            }
        }
    }
}

struct LoginView_Previews: PreviewProvider {
    static var previews: some View {
        LoginView(connectionManager: ConnectionManager())
    }
}

struct DetailsView_Previews: PreviewProvider {
    struct Container: View {
        @State var headers: [(String, String)] = [
            ("header1", "value1"),
            ("Header2", "other value")
        ]

        var body: some View {
            DetailsView(connectionManager: ConnectionManager())
        }
    }

    static var previews: some View {
        Container()
    }
}<|MERGE_RESOLUTION|>--- conflicted
+++ resolved
@@ -362,11 +362,7 @@
                             }
                         }())
                     }
-<<<<<<< HEAD
-                    .disabled(urlStateValid || password.isEmpty)
-=======
-                    .disabled(!urlStateValid || username.isEmpty || password.isEmpty)
->>>>>>> 6d0bbaf5
+                    .disabled(!urlStateValid || password.isEmpty)
                 }
             }
             .onChange(of: url.debouncedText) { value in
