//
//  DocumentDetailViewV3.swift
//  swift-paperless
//
//  Created by Paul Gessinger on 20.07.2024.
//

import DataModel
import Flow
import Networking
import NukeUI
import SwiftUI
import WebKit
import os

private let dragThresholdUp = 40.0
private let dragThresholdDown = 40.0
private let maxDragOffset = 100.0

private struct Aspect: View {
  var label: String?
  var systemImage: String

  @ScaledMetric(relativeTo: .body) private var imageWidth = 20.0
  @ScaledMetric(relativeTo: .body) private var spacing = 5.0

  init(localized: LocalizedStringResource, systemImage: String) {
    label = String(localized: localized)
    self.systemImage = systemImage
  }

  init(_ label: String?, systemImage: String) {
    self.label = label
    self.systemImage = systemImage
  }

  var body: some View {
    Label(label ?? String(localized: .permissions(.private)), systemImage: systemImage)
      .italic(label == nil)
  }
}

private struct ScrollViewFade<Content: View>: View {
  let content: () -> Content

  @State private var offset: Double = 0
  @State private var height: CGFloat = 0

  private func adapt(_ view: some View) -> some View {
    if #available(iOS 18.0, *) {
      return
        view
        .onScrollGeometryChange(
          for: Double.self, of: { geo in geo.contentOffset.y },
          action: {
            _, newValue in
            offset = newValue
          })
    } else {
      return view
    }
  }

  private var showGradient: Bool {
    offset <= 0
  }

  private var gradient: some View {
    VStack {
      if showGradient {
        LinearGradient(
          stops: [
            Gradient.Stop(color: Color.white, location: 0),
            Gradient.Stop(color: Color.clear, location: 1),
          ], startPoint: .top, endPoint: .bottom)
      } else {
        Rectangle().fill(Color.white)
      }
    }
    .animation(.default, value: showGradient)
  }

  var body: some View {
    adapt(
      ScrollView(.vertical) {
        content()
      }
      .scrollIndicators(.hidden)
    )
    .mask(
      gradient
    )
  }
}

#Preview("ScrollViewFade") {
  VStack {
    ScrollViewFade {
      Text(
        """
        Test I am very long and will therefore overflow and allow previewing the behavior of this component.
        Test I am very long and will therefore overflow and allow previewing the behavior of this component.
        Test I am very long and will therefore overflow and allow previewing the behavior of this component.
        Test I am very long and will therefore overflow and allow previewing the behavior of this component.
        Test I am very long and will therefore overflow and allow previewing the behavior of this component.
        Test I am very long and will therefore overflow and allow previewing the behavior of this component.
        Test I am very long and will therefore overflow and allow previewing the behavior of this component.
        Test I am very long and will therefore overflow and allow previewing the behavior of this component.
        """)
    }
    .frame(maxHeight: 300)

    .padding()
  }
  .background(Color.red)
}

private struct DocumentPropertyView: View {
  @Bindable var viewModel: DocumentDetailModel
  @Binding var showEditSheet: Bool

  @Binding var dragOffset: CGSize

  @State private var showMetadata = false
  @State private var showNotes = false

  @ScaledMetric(relativeTo: .body) private var infoButtonSize = 20.0

  private var detailOffset: CGFloat {
    max(min(dragOffset.height + 50, 0) * 0.4, -20)
  }

  private var secondaryOffset: CGFloat {
    max(min(dragOffset.height + 50, 0) * 0.2, -10)
  }

  @EnvironmentObject private var store: DocumentStore
  @EnvironmentObject private var errorController: ErrorController

  @ScaledMetric(relativeTo: .body) private var spacing = 15.0

  @State private var panelHeight: CGFloat = 0

  @ViewBuilder
  private var panel: some View {
    let document = viewModel.document

    ScrollView(.vertical) {
      HStack(alignment: .top) {
        VStack(alignment: .leading) {
          HFlow(itemSpacing: spacing) {
            if let asn = document.asn {
              Aspect(localized: .localizable(.documentAsn(asn)), systemImage: "qrcode")
            }

            if let id = document.correspondent {
              Aspect(store.correspondents[id]?.name, systemImage: "person")
            }

<<<<<<< HEAD
                        if let pageCount = document.pageCount {
                            Aspect(localized: .localizable(.pages(pageCount)), systemImage: "book.pages")
                        }

                        if let id = document.storagePath {
                            Aspect(store.storagePaths[id]?.name, systemImage: "archivebox")
                        }
=======
            if let id = document.documentType {
              Aspect(store.documentTypes[id]?.name, systemImage: "doc")
            }
>>>>>>> 8b24fb11

            Aspect(
              DocumentCell.dateFormatter.string(from: document.created), systemImage: "calendar")

            if let id = document.storagePath {
              Aspect(store.storagePaths[id]?.name, systemImage: "archivebox")
            }

            if case .user(let id) = document.owner {
              Aspect(store.users[id]?.username, systemImage: "person.badge.key")
            }
          }

          TagsView(tags: document.tags.compactMap { store.tags[$0] })
        }
        .frame(maxWidth: .infinity, alignment: .leading)

        Menu {
          Button {
            showMetadata = true
          } label: {
            Label(
              localized: .documentMetadata(.metadata),
              systemImage: "info.circle")
          }

          if viewModel.store.permissions.test(.view, for: .note) {
            Button {
              showNotes = true
            } label: {
              Label(
                localized: .documentMetadata(.notes),
                systemImage: "note.text")
            }
          }

        } label: {
          Label(localized: .localizable(.details), systemImage: "info.circle.fill")
            .labelStyle(.iconOnly)
            .fontWeight(.bold)
            .symbolRenderingMode(.palette)
            .foregroundStyle(.primary, .tertiary)
            .font(.system(size: infoButtonSize))
            .tint(.primary)
        }
      }
      .padding(10)
      .frame(maxWidth: .infinity, alignment: .leading)

      .background {
        GeometryReader { geo in
          Color.clear
            .onAppear {
              panelHeight = geo.size.height
            }
            .onChange(of: geo.size) {
              panelHeight = geo.size.height
            }
        }
      }
    }
    .scrollBounceBehavior(.basedOnSize)
    .scrollIndicators(.hidden)
    .frame(height: min(panelHeight, 150))
    .background(
      RoundedRectangle(cornerRadius: 15)
        .fill(.ultraThinMaterial)
        .stroke(.tertiary)
    )
    .offset(y: detailOffset)
    .contentShape(RoundedRectangle(cornerRadius: 15))
  }

  @ViewBuilder
  var documentTitle: some View {
    let document = viewModel.document
    Text("\(document.title)")
      .font(.title2)
  }

  var body: some View {
    let document = viewModel.document
    VStack(alignment: .leading) {
      HStack(alignment: .top) {
        documentTitle
          .lineLimit(2)
          .frame(maxWidth: .infinity, alignment: .topLeading)
          .fixedSize(horizontal: false, vertical: true)
          .opacity(0)

          .overlay {
            ViewThatFits(in: .vertical) {
              documentTitle
                .fixedSize(horizontal: false, vertical: true)
                .frame(maxWidth: .infinity, alignment: .topLeading)

              ScrollViewFade {
                Text("\(document.title)")
                  .font(.title)
              }
              .frame(maxWidth: .infinity, alignment: .topLeading)
            }
          }
          .offset(y: secondaryOffset)

        Label(localized: .localizable(.edit), systemImage: "square.and.pencil.circle.fill")
          .labelStyle(.iconOnly)
          .font(.title)
          .fontWeight(.bold)
          .symbolRenderingMode(.palette)
          .foregroundStyle(.primary, .tertiary)
          .offset(y: secondaryOffset)
          .onTapGesture {
            Haptics.shared.impact(style: .medium)
            showEditSheet = true
          }
          .accessibilityIdentifier("documentEditButton")
      }

      panel
    }

    .frame(
      maxWidth: .infinity,
      alignment: .topLeading
    )
    .padding([.horizontal, .top])

    .sheet(isPresented: $showMetadata) {
      DocumentMetadataView(document: $viewModel.document, metadata: $viewModel.metadata)
        .environmentObject(store)
        .environmentObject(errorController)
    }

    .sheet(isPresented: $showNotes) {
      DocumentNoteView(document: $viewModel.document)
        .environmentObject(store)
        .environmentObject(errorController)
    }
  }
}

@MainActor
struct DocumentDetailViewV3: DocumentDetailViewProtocol {
  @State private var viewModel: DocumentDetailModel
  @State private var webviewOpacity = 0.0
  @State private var topPadding: CGFloat = 0.0
  @State private var bottomPadding: CGFloat = 200

  @State private var bottomInsetFrame = CGRect.zero

  @State private var showEditSheet = false
  @State private var dragOffset = CGSize.zero
  @State private var dragging = false

  @State private var safeAreaInsets = EdgeInsets()
  @State private var shareLinkUrl: URL?

  @Environment(\.dismiss) private var dismiss
  @Environment(\.horizontalSizeClass) private var horizontalSizeClass

  @EnvironmentObject private var errorController: ErrorController

  var navPath: Binding<NavigationPath>? = nil

  @State private var editDetent: PresentationDetent = .medium

  @State private var showPropertyBar = AppSettings.shared.showDocumentDetailPropertyBar

  private var defaultEditDetent: PresentationDetent {
    .large
  }

  private var editDetentOptions: Set<PresentationDetent> {
    switch horizontalSizeClass {
    case .compact:
      [.fraction(0.3), .medium, .large]
    default:
      [.large]
    }
  }

  private var chevronSize: CGFloat {
    let y = max(-dragOffset.height, 0)
    return min(1 + y / dragThresholdUp, 2)
  }

  private var chevronOpacity: CGFloat {
    let y = max(-dragOffset.height, 0)
    return min(1, y / (dragThresholdUp * 0.9))
  }

  private var chevronOffset: CGFloat {
    let y = max(-dragOffset.height, 0)
    let m = safeAreaInsets.bottom - 20
    let o = 20.0
    return min(o, o * y / dragThresholdUp) + m
  }

  private var bottomSpacing: CGFloat {
    let bottom = safeAreaInsets.bottom + 20
    return max(min(bottom - dragOffset.height, maxDragOffset), bottom - 100)
  }

  func updateWebkitInset() {
    guard !dragging else { return }

    bottomPadding =
      UIScreen.main.bounds.size.height - bottomInsetFrame.maxY + bottomInsetFrame.height  // + safeAreaInsets.bottom
    //        print("updateWebkitInset \(UIScreen.main.bounds.size.height) - \(bottomInsetFrame.maxY) + \(bottomInsetFrame.height) + \(safeAreaInsets.bottom) = \(bottomPadding)")
  }

  init(store: DocumentStore, document: Document, navPath: Binding<NavigationPath>?) {
    _viewModel = State(
      initialValue: DocumentDetailModel(
        store: store,
        document: document))
    self.navPath = navPath
  }

  private struct LoadingView: View {
    @Bindable var viewModel: DocumentDetailModel

    @StateObject private var image = FetchImage()

    var body: some View {
      ScrollView(.vertical) {
        VStack {
          if let image = image.image {
            image
              .resizable()
              .scaledToFit()
              .blur(radius: 10, opaque: true)
              .shadow(color: Color(white: 0.2, opacity: 0.3), radius: 5)
              .padding(.horizontal, 8)
              .padding(.top, 7)
          }
        }
        .frame(maxWidth: .infinity, alignment: .center)
      }
      .animation(.spring(duration: 0.3), value: image.image)
      .scrollDisabled(true)
      .overlay {
        VStack {
          Text(.localizable(.loading))
            .foregroundStyle(.primary)
          ProgressView(value: viewModel.downloadProgress, total: 1.0)
            .frame(width: 100)
        }
        .padding()
        .background(
          RoundedRectangle(cornerRadius: 10, style: .continuous)
            .fill(.thinMaterial)
        )
        .animation(.spring, value: viewModel.downloadProgress)
      }

      .task {
        do {
          try image.load(
            ImageRequest(
              urlRequest: viewModel.store.repository.thumbnailRequest(document: viewModel.document))
          )
        } catch {
          Logger.shared.error("Error loading document thumbnail: \(error)")
        }
      }
    }
  }

  @ViewBuilder
  private var documentPropertyBar: some View {
    DocumentPropertyView(
      viewModel: viewModel,
      showEditSheet: $showEditSheet,
      dragOffset: $dragOffset
    )
    .padding(.bottom, bottomSpacing)
    .overlay(alignment: .bottom) {
      Image(systemName: "chevron.compact.up")
        .resizable()
        .scaledToFit()
        .frame(width: 12, height: 12)
        .opacity(chevronOpacity)
        .padding(15)
        .offset(y: -1)
        .scaleEffect(chevronSize, anchor: .center)
        .offset(y: -10 - chevronOffset)
    }

    //        .frame(maxHeight: showPropertyBar ? .infinity : 20)
    .frame(height: showPropertyBar ? nil : 0, alignment: .top)
    .clipped()

    .background(
      GeometryReader { geo in
        UnevenRoundedRectangle(
          topLeadingRadius: 20,
          bottomLeadingRadius: 0,
          bottomTrailingRadius: 0,
          topTrailingRadius: 20,
          style: .continuous
        )
        .fill(.thinMaterial)
        .shadow(color: Color(white: 0.5, opacity: 0.3), radius: 10)
        .task {
          bottomInsetFrame = geo.frame(in: .global)
          updateWebkitInset()
        }
        .onChange(of: geo.size) {
          bottomInsetFrame = geo.frame(in: .global)
          updateWebkitInset()
        }
      }
    )

    .animation(.spring(duration: 0.2), value: showPropertyBar)

    .gesture(
      DragGesture(minimumDistance: 15, coordinateSpace: .global)
        .onChanged { value in
          dragging = true
          Haptics.shared.prepare()
          if dragOffset.height >= -dragThresholdUp, value.translation.height < -dragThresholdUp {
            Haptics.shared.impact(style: .medium)
          }

          withAnimation(.interactiveSpring) {
            dragOffset = value.translation
          }
        }
        .onEnded { value in
          if value.translation.height < -dragThresholdUp {
            showEditSheet = true
          }

          if value.translation.height > dragThresholdDown {
            showPropertyBar = false
          }

          let velocity =
            (-value.translation.height < maxDragOffset)
            ? min(max(-20, value.velocity.height), 0) : 0
          withAnimation(.interpolatingSpring(initialVelocity: velocity)) {
            dragOffset = .zero
          }
          dragging = false
        }
    )
  }

  var body: some View {
    GeometryReader { geoOuter in
      ZStack(alignment: .center) {
        if case .loaded(let url) = viewModel.download {
          WebView(
            url: url,
            topPadding: $topPadding,
            bottomPadding: $bottomPadding,
            safeAreaInsets: $safeAreaInsets,
            load: {
              webviewOpacity = 1.0
            },
            onTap: nil
          )
          .equatable()
          .ignoresSafeArea(edges: [.top, .bottom])
          .opacity(webviewOpacity)
        } else {
          // Somewhat hacky way to center progress view + not push it by swiping up
          LoadingView(viewModel: viewModel)
        }
      }
      .task {
        safeAreaInsets = geoOuter.safeAreaInsets
      }

      .animation(.default, value: viewModel.download)
      .animation(.default, value: webviewOpacity)
      .safeAreaInset(edge: .bottom) { documentPropertyBar }

      .ignoresSafeArea(edges: [.bottom])

      .overlay(alignment: .bottomLeading) {
        VStack {
          if !showPropertyBar {
            Button {
              showPropertyBar = true
            } label: {
              Label(
                localized: .localizable(.showDocumentPropertiesLabel),
                systemImage: "inset.filled.bottomthird.square"
              )
              .labelStyle(.iconOnly)
              .font(.title)
              .fontWeight(.bold)
              .foregroundStyle(.primary)
              .padding(10)
              .background(
                Circle()
                  .fill(.background.secondary)
                  .opacity(0.9)
              )
            }
            .padding(.horizontal)
            .padding(.bottom, 10)
            .tint(.primary)
            .transition(.move(edge: .top).combined(with: .opacity))
          }
        }
        .animation(.spring(duration: 0.2), value: showPropertyBar)
      }
    }

    .task {
      editDetent = defaultEditDetent

      async let doc: () = viewModel.loadDocument()

      await viewModel.loadMetadata()

      await doc
    }
    .toolbarBackground(.visible, for: .navigationBar)
    .toolbarBackground(.thinMaterial, for: .navigationBar)
    .toolbar {
      ToolbarItemGroup(placement: .topBarTrailing) {
        Label(localized: .localizable(.share), systemImage: "square.and.arrow.up")
          .tint(.accent)
          .overlay {
            Menu {
              // @TODO: Implement share links
              //                            Button {
              //                            } label: {
              //                                Label(localized: .localizable(.shareLink), systemImage: "link")
              //                            }

              // @TODO: Implement app deep links
              //                            Button {
              //                            } label: {
              //                                Label(localized: .localizable(.shareAppLink), systemImage: "arrow.up.forward.app")
              //                            }

              if case .loaded(let url) = viewModel.download {
                ShareLink(item: url) {
                  Label(localized: .localizable(.shareSheet), systemImage: "square.and.arrow.up")
                }
              }
            } label: {
              EmptyView()
            }
          }
      }
    }

    .sheet(isPresented: $showEditSheet) {
      editDetent = defaultEditDetent
      if !viewModel.userCanView {
        navPath?.wrappedValue.removeLast()
        // This should notify the document list that it needs to refresh
        viewModel.store.eventPublisher.send(.changeReceived(document: viewModel.document))
      }

    } content: {
      DocumentEditView(
        store: viewModel.store,
        document: $viewModel.document,
        navPath: navPath
      )
      .environmentObject(viewModel.store)
      .environmentObject(errorController)
      .presentationDetents(editDetentOptions, selection: $editDetent)
      .presentationBackgroundInteraction(
        .enabled(upThrough: .medium)
      )
      .presentationContentInteraction(.scrolls)
    }
  }
}

private struct WebView: View, Equatable {
  let url: URL
  @Binding var topPadding: CGFloat
  @Binding var bottomPadding: CGFloat
  @Binding var safeAreaInsets: EdgeInsets
  let load: (() -> Void)?
  let onTap: (() -> Void)?

  @State private var tapTask: Task<Void, Never>?
  private let tapDelay = Duration.seconds(0.25)

  nonisolated
    static func == (lhs: WebView, rhs: WebView) -> Bool
  {
    lhs.url == rhs.url
  }

  var body: some View {
    WebViewInternal(
      url: url,
      topPadding: $topPadding,
      bottomPadding: $bottomPadding,
      safeAreaInsets: $safeAreaInsets,
      tapTask: $tapTask,
      load: load
    )
    .simultaneousGesture(
      ExclusiveGesture(
        LongPressGesture()
          .onEnded { finished in
            print("we long pressed \(finished)")
          },

        TapGesture()
          .onEnded {
            print("tap")
            if let tapTask {
              // tap task already pending, we tapped shortly before and a likely now double tapping
              tapTask.cancel()
            } else {
              // no task pending, we're ok to schedule the tap
              tapTask = Task {
                do {
                  try await Task.sleep(for: tapDelay)
                  onTap?()
                } catch {}
                tapTask = nil
              }
            }
          }
      )
    )
  }
}

private struct WebViewInternal: UIViewRepresentable {
  let url: URL
  @Binding var topPadding: CGFloat
  @Binding var bottomPadding: CGFloat
  @Binding var safeAreaInsets: EdgeInsets

  @Binding var tapTask: Task<Void, Never>?

  let load: (() -> Void)?

  @MainActor
  class Coordinator: NSObject, WKNavigationDelegate {
    var parent: WebViewInternal

    let webView: WKWebView

    init(_ parent: WebViewInternal) {
      self.parent = parent
      webView = WKWebView()
      super.init()
      webView.navigationDelegate = self
    }

    func webView(_: WKWebView, didFinish _: WKNavigation!) {
      parent.load?()
    }

    func webView(_: WKWebView, decidePolicyFor navigationAction: WKNavigationAction) async
      -> WKNavigationActionPolicy
    {
      if navigationAction.navigationType == WKNavigationType.linkActivated {
        if let url = navigationAction.request.url {
          await UIApplication.shared.open(url)
        }
        parent.tapTask?.cancel()
        return .cancel
      }
      return .allow
    }
  }

  func makeUIView(context: Context) -> WKWebView {
    let webView = context.coordinator.webView
    updateInsets(webView)
    let request = URLRequest(url: url)
    webView.load(request)
    return webView
  }

  func makeCoordinator() -> Coordinator {
    Coordinator(self)
  }

  @MainActor
  private func updateInsets(_ webView: WKWebView) {
    //        print("Update bottom: \(bottomPadding)")
    let contentInsets = UIEdgeInsets(top: topPadding, left: 0, bottom: bottomPadding, right: 0)
    webView.scrollView.contentInset = contentInsets
    let scrollInsets = UIEdgeInsets(
      top: topPadding, left: 0,
      bottom: max(0, bottomPadding - safeAreaInsets.bottom),
      right: 0)
    webView.scrollView.verticalScrollIndicatorInsets = scrollInsets
  }

  func updateUIView(_: WKWebView, context: Context) {
    let webView = context.coordinator.webView
    updateInsets(webView)
  }
}

// MARK: - Previews

private struct PreviewHelper: View {
  @StateObject var store = DocumentStore(repository: PreviewRepository(downloadDelay: 3.0))
  @StateObject var errorController = ErrorController()

  @State var document: Document?
  @State var navPath = NavigationPath()

  let documentId: UInt

  init(id documentId: UInt) {
    self.documentId = documentId
  }

  var body: some View {
    NavigationStack {
      VStack {
        if let document {
          DocumentDetailViewV3(store: store, document: document, navPath: $navPath)
        } else {
          Text("No document")
        }
      }
      .task {
        do {
          let documents = try await store.repository.documents(filter: .default).fetch(
            limit: 100_000)
          document = documents.first(where: { $0.id == documentId })
        } catch {
          print(error)
        }
      }
      .toolbar {
        ToolbarItem(placement: .topBarLeading) {
          Button("Done") {}
        }
      }
    }
    .environmentObject(store)
    .environmentObject(errorController)
    .task {
      try? await store.fetchAll()
    }
  }
}

#Preview("DocumentDetailsView") {
  PreviewHelper(id: 2)
}

#Preview("Long title") {
  PreviewHelper(id: 2)
}<|MERGE_RESOLUTION|>--- conflicted
+++ resolved
@@ -157,19 +157,13 @@
               Aspect(store.correspondents[id]?.name, systemImage: "person")
             }
 
-<<<<<<< HEAD
-                        if let pageCount = document.pageCount {
-                            Aspect(localized: .localizable(.pages(pageCount)), systemImage: "book.pages")
-                        }
-
-                        if let id = document.storagePath {
-                            Aspect(store.storagePaths[id]?.name, systemImage: "archivebox")
-                        }
-=======
+            if let pageCount = document.pageCount {
+              Aspect(localized: .localizable(.pages(pageCount)), systemImage: "book.pages")
+            }
+
             if let id = document.documentType {
               Aspect(store.documentTypes[id]?.name, systemImage: "doc")
             }
->>>>>>> 8b24fb11
 
             Aspect(
               DocumentCell.dateFormatter.string(from: document.created), systemImage: "calendar")
