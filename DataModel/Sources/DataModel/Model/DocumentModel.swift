--- conflicted
+++ resolved
@@ -127,14 +127,10 @@
   @Default(Owner.unset)
   public var owner: Owner
 
-<<<<<<< HEAD
-    @CodedBy(NullCoder<Int>())
-    public var pageCount: Int?
+  @CodedBy(NullCoder<Int>())
+  public var pageCount: Int?
 
-    public typealias Note = DocumentNote
-=======
   public typealias Note = DocumentNote
->>>>>>> 8b24fb11
 
   @IgnoreEncoding
   public private(set) var notes: NotesPayload = .init()
